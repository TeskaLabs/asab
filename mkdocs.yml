--- conflicted
+++ resolved
@@ -160,12 +160,8 @@
 
   - Reference:
     - Application: reference/application/reference.md
-<<<<<<< HEAD
-
+    - Modules and Services: reference/modules_services/reference.md
     - Web Server: reference/web/web-server.md
-=======
-    - Modules and Services: reference/modules_services/reference.md
->>>>>>> c454b7e4
     - Configuration: reference/config/reference.md
     - Logging: reference/logging/reference.md
     - Library: reference/library/reference.md
