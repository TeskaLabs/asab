Undocumented items:
	
	- Compatibility with pypy
	- -d -> daemonise (via python-daemon) + [general] 'pidfile', 'uid', 'gid', 'working_dir'
	- PersistentDict (there is example pdict.py)
	- asab.web
		- asab.web websocket pubsub
		- sessions
	- Configuration default values (aka ConfigParser._default_values)
	- `-s` command-line switch
	- logging to file
	- asab.storage
<<<<<<< HEAD
	- Timer
=======
	- custom arg parser
>>>>>>> 21ecac33

Enhancements:

    - Configuration priority:
    	High: Configuration Overrides in the code
    	Site config files (includes)
    	Main configuration file
    	Low: ConfigDefaults in the code
<|MERGE_RESOLUTION|>--- conflicted
+++ resolved
@@ -10,11 +10,8 @@
 	- `-s` command-line switch
 	- logging to file
 	- asab.storage
-<<<<<<< HEAD
 	- Timer
-=======
 	- custom arg parser
->>>>>>> 21ecac33
 
 Enhancements:
 
