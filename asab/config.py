--- conflicted
+++ resolved
@@ -427,16 +427,10 @@
 ConfigObject = Configurable
 
 
-<<<<<<< HEAD
-class ConfigObjectDict(collections.abc.MutableMapping):
+class ConfigurableDict(collections.abc.MutableMapping):
 	"""
 	A dictionary supplemented with custom methods for obtaining bools, seconds, urls etc.
 	"""
-=======
-class ConfigurableDict(collections.abc.MutableMapping):
-
->>>>>>> 97cb8822
-
 	def __init__(self):
 		self._data = {}
 
