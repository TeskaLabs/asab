import os
import sys
import glob
import logging
import inspect
import platform
import configparser
import urllib.parse
import collections.abc

from . import utils


L = logging.getLogger(__name__)


class ConfigParser(configparser.ConfigParser):
	_syslog_sockets = {
		'Darwin': '/var/run/syslog'
	}

	_syslog_format = {
		'Darwin': 'm'
	}

	_default_values = {

		'general': {
			'config_file': os.environ.get('ASAB_CONFIG', ''),
			'tick_period': 1,  # In seconds
			'var_dir': os.path.expanduser('~/.' + os.path.splitext(os.path.basename(sys.argv[0]))[0]),

			'changelog': '',
			'manifest': '',

			# Daemonization
			'pidfile': '!',  # '!' has a special meaning => it transforms into platform specific location of pid file
			'working_dir': '.',
			'uid': '',
			'gid': '',
		},

		"asab:metrics": {
			"native_metrics": "true",
			"web_requests_metrics": False,  # False is a default, web_requests_metrics won't be generated.
			"expiration": 60,
		},

		"asab:doc": {
			"default_route_tag": "module_name"
		},

		"logging": {
			'verbose': os.environ.get('ASAB_VERBOSE', False),
			"app_name": os.path.basename(sys.argv[0]),
			"sd_id": "sd",  # Structured data id, see RFC5424
			"level": "NOTICE",
			"levels": "",
		},

		"logging:console": {
			"format": "%(asctime)s %(levelname)s %(name)s %(struct_data)s%(message)s",
			"datefmt": "%d-%b-%Y %H:%M:%S.%f",
		},

		"logging:syslog": {
			"enabled": "false",
			# TODO: "facility": 'local1',
			"address": _syslog_sockets.get(platform.system(), "/dev/log"),
			"format": _syslog_format.get(platform.system(), "3"),
		},

		"logging:file": {
			"path": "",
			"format": "%(asctime)s %(levelname)s %(name)s %(struct_data)s%(message)s",
			"datefmt": "%d-%b-%Y %H:%M:%S.%f",
			"backup_count": 3,
			"backup_max_bytes": 0,
			"rotate_every": "",
		},

		"library": {
			"azure_cache": "false",  # true or the actual path of where the cache should be located
		},

		# "passwords" section serves to securely store passwords
		# in the configuration file; the passwords are not
		# shown in the default API
		#
		# Usage in the configuration file:
		#
		# [connection:KafkaConnection]
		# password=${passwords:kafka_password}
		#
		# [passwords]
		# kafka_password=<MY_SECRET_PASSWORD>
		"passwords": {
		},
<<<<<<< HEAD

		"housekeeping": {
			"at": "03:00",
			"limit": "05:00"
		}
=======
>>>>>>> b589e8c1
	}

	if 'ASAB_ZOOKEEPER_SERVERS' in os.environ:
		# If `ASAB_ZOOKEEPER_SERVERS` are specified, use that as a default value
		_default_values['zookeeper'] = {'servers': os.environ['ASAB_ZOOKEEPER_SERVERS']}

	def add_defaults(self, dictionary):
		""" Add defaults to a current configuration """

		for section, keys in dictionary.items():
			section = str(section)

			if section not in self._sections:
				try:
					self.add_section(section)
				except ValueError:
					if self._strict:
						raise

			for key, value in keys.items():

				key = self.optionxform(str(key))
				if key in self._sections[section]:
					# Value exists, no default needed
					continue

				if value is not None:
					value = str(value)

				if value is not None and "$" in value:
					self.set(section, key, os.path.expandvars(value))
				else:
					self.set(section, key, value)


	def _traverse_includes(self, includes, this_dir):
		""" Reads included config files. Supports nested including. """
		if '\n' in includes:
			sep = '\n'
		else:
			sep = os.pathsep

		for include_glob in includes.split(sep):
			include_glob = include_glob.strip()

			if len(include_glob) == 0:
				continue

			if include_glob.startswith("zookeeper"):
				self._include_from_zookeeper(include_glob)

			include_glob = os.path.expandvars(include_glob.strip())

			for include in glob.glob(include_glob):
				include = os.path.abspath(include)

				if include in self._included:
					# Preventing infinite dependency looping
					L.warn("Config file '{}' can be included only once.".format(include))
					continue

				self._included.add(include)
				self.set('general', 'include', '')

				self._load_dir_stack.append(os.path.dirname(include))
				try:
					self.read(include)
				finally:
					self._load_dir_stack.pop()

				includes = self.get('general', 'include', fallback='')
				self._traverse_includes(includes, os.path.dirname(include_glob))


	def _load(self):
		""" This method should be called only once, any subsequent call will lead to undefined behaviour """
		self._load_dir_stack = []
		self.config_contents_list = []
		self.config_name_list = []

		config_fname = ConfigParser._default_values['general']['config_file']
		if config_fname != '':
			if not os.path.isfile(config_fname):
				print("Config file '{}' not found".format(config_fname), file=sys.stderr)
				sys.exit(1)

			self._load_dir_stack.append(os.path.dirname(config_fname))
			try:
				self.read(config_fname)
			finally:
				self._load_dir_stack.pop()

		includes = self.get('general', 'include', fallback='')

		self._included = set()
		self._traverse_includes(includes, this_dir=os.path.dirname(config_fname))

		self.add_defaults(ConfigParser._default_values)

		del self._load_dir_stack


	def _include_from_zookeeper(self, zkurl):
		# parse include value into hostname and path
		url_pieces = urllib.parse.urlparse(zkurl)
		url_path = url_pieces.path
		url_netloc = url_pieces.netloc

		if not url_netloc:
			if "asab:zookeeper" in self:
				# Backward compatibility
				url_netloc = self["asab:zookeeper"]["servers"]
			else:
				url_netloc = self["zookeeper"]["servers"]

		if url_path.startswith("./"):
			if "asab:zookeeper" in self:
				# Backward compatibility
				url_path = self["asab:zookeeper"]["path"] + url_path[1:]
			else:
				url_path = self["zookeeper"]["path"] + url_path[1:]

		head, tail = os.path.split(url_path)
		self.config_name_list.append(tail)

		try:
			# Delayed import to minimize a hard dependecy footprint
			import kazoo.client
			zk = kazoo.client(url_netloc)
			zk.start()
			data = zk.get(url_path)
			# convert bytes to string
			encode_config = str(data, 'utf-8')
			self.read_string(encode_config)
			# Include in the list of config file contents
			self.config_contents_list.append(encode_config)
			zk.close()
		except Exception as e:
			L.error("Failed to obtain configuration from Zookeeper server(s): '{}'.".format(e))
			sys.exit(1)


	def get_config_contents_list(self):
		return self.config_contents_list, self.config_name_list


	def getseconds(self, section, option, *, raw=False, vars=None, fallback=None, **kwargs):
		if fallback is None:
			fallback = configparser._UNSET

		return self._get_conv(section, option, utils.convert_to_seconds, raw=raw, vars=vars, fallback=fallback, **kwargs)


	def geturl(self, section, option, raw=False, vars=None, fallback=None, scheme=None, **kwargs):
		"""Gets URL from config and removes all leading and trailing
		whitespaces and trailing slashes.

		:param scheme: URL scheme(s) awaited. If None, scheme validation is bypassed.
		:type scheme: str, tuple
		:return: validated URL, raises ValueError when scheme requirements are not met if set.
		"""
		return utils.validate_url(self.get(section, option, raw=False, vars=None, fallback=fallback), scheme)


class _Interpolation(configparser.ExtendedInterpolation):
	"""Interpolation which expands environment variables in values."""


	def before_read(self, parser, section, option, value):
		# Expand environment variables
		if '$' in value:
			os.environ['THIS_DIR'] = os.path.abspath(parser._load_dir_stack[-1])

			value = os.path.expandvars(value)

		return super().before_read(parser, section, option, value)


Config = ConfigParser(interpolation=_Interpolation())


class Configurable(object):
	'''
	Usage:
	class ConfigurableObject(asab.Configurable):

		ConfigDefaults = {
			'foo': 'bar',
		}

		def __init__(self, config_section_name, config=None):
			super().__init__(config_section_name=config_section_name, config=config)

			config_foo = self.Config.get('foo')

	'''

	ConfigDefaults = {}


	def __init__(self, config_section_name, config=None):
		self.Config = ConfigObjectDict()

		for base_class in inspect.getmro(self.__class__):
			if not hasattr(base_class, 'ConfigDefaults'):
				continue
			if len(base_class.ConfigDefaults) == 0:
				continue

			# Merge config defaults of each base class in the 'inheritance' way
			for key, value in base_class.ConfigDefaults.items():

				if value is None:
					raise ValueError("None value not allowed in ConfigDefaults. Found in %s:%s " % (
						config_section_name, key))

				if key not in self.Config:
					self.Config[key] = value

		if Config.has_section(config_section_name):
			for key, value in Config.items(config_section_name):
				self.Config[key] = value

		if config is not None:
			self.Config.update(config)


# This is for backward compatibility
ConfigObject = Configurable


class ConfigObjectDict(collections.abc.MutableMapping):


	def __init__(self):
		self._data = {}


	def __getitem__(self, key):
		return self._data[key]


	def __setitem__(self, key, value):
		self._data[key] = value


	def __delitem__(self, key):
		del self._data[key]


	def __iter__(self):
		return iter(self._data)


	def __len__(self):
		return len(self._data)


	def getboolean(self, key):
		value = self._data[key]
		if isinstance(value, bool):
			return value
		if value.lower() not in configparser.ConfigParser.BOOLEAN_STATES:
			raise ValueError("Not a boolean: {}".format(value))
		return configparser.ConfigParser.BOOLEAN_STATES[value.lower()]


	def getseconds(self, key):
		value = self._data[key]
		return utils.convert_to_seconds(value)


	def getint(self, key):
		value = self._data[key]
		return int(value)


	def getfloat(self, key):
		value = self._data[key]
		return float(value)


	def geturl(self, key, scheme):
		value = self._data[key]
		return utils.validate_url(value, scheme)


	def __repr__(self):
		return "<%s %r>" % (self.__class__.__name__, self._data)<|MERGE_RESOLUTION|>--- conflicted
+++ resolved
@@ -96,14 +96,12 @@
 		# kafka_password=<MY_SECRET_PASSWORD>
 		"passwords": {
 		},
-<<<<<<< HEAD
 
 		"housekeeping": {
 			"at": "03:00",
 			"limit": "05:00"
 		}
-=======
->>>>>>> b589e8c1
+
 	}
 
 	if 'ASAB_ZOOKEEPER_SERVERS' in os.environ:
