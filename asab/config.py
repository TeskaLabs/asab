import os
import sys
import re
import glob
import logging
import inspect
import platform
import configparser
import urllib.parse
import collections.abc
import typing

import typing

from . import utils


L = logging.getLogger(__name__)


class ConfigParser(configparser.ConfigParser):
	"""
	ConfigParser enhanced with new features such as adding default configuration, URL validation, automatic reading from Zookeeper etc.
	"""
	_syslog_sockets = {
		'Darwin': '/var/run/syslog'
	}

	_syslog_format = {
		'Darwin': 'm'
	}

	_default_values = {

		'general': {
			'config_file': os.environ.get('ASAB_CONFIG', ''),
			'tick_period': 1,  # In seconds
			'var_dir': os.path.expanduser('~/.' + os.path.splitext(os.path.basename(sys.argv[0]))[0]),

			'changelog': '',
			'manifest': '',

			# Daemonization
			'pidfile': '!',  # '!' has a special meaning => it transforms into platform specific location of pid file
			'working_dir': '.',
			'uid': '',
			'gid': '',
		},

		"asab:metrics": {
			"native_metrics": "true",
			"web_requests_metrics": False,  # False is a default, web_requests_metrics won't be generated.
			"expiration": 60,
		},

		"asab:doc": {
			"default_route_tag": "module_name"
		},

		"logging": {
			'verbose': os.environ.get('ASAB_VERBOSE', False),
			"app_name": os.path.basename(sys.argv[0]),
			"sd_id": "sd",  # Structured data id, see RFC5424
			"level": "NOTICE",
			"levels": "",
		},

		"logging:console": {
			"format": "%(asctime)s %(levelname)s %(name)s %(struct_data)s%(message)s",
			"datefmt": "%d-%b-%Y %H:%M:%S.%f",
		},

		"logging:syslog": {
			"enabled": "false",
			# TODO: "facility": 'local1',
			"address": _syslog_sockets.get(platform.system(), "/dev/log"),
			"format": _syslog_format.get(platform.system(), "3"),
		},

		"logging:file": {
			"path": "",
			"format": "%(asctime)s %(levelname)s %(name)s %(struct_data)s%(message)s",
			"datefmt": "%d-%b-%Y %H:%M:%S.%f",
			"backup_count": 3,
			"backup_max_bytes": 0,
			"rotate_every": "",
		},

		"library": {
			"azure_cache": "false",  # true or the actual path of where the cache should be located
		},

		# "passwords" section serves to securely store passwords
		# in the configuration file; the passwords are not
		# shown in the default API
		#
		# Usage in the configuration file:
		#
		# [connection:KafkaConnection]
		# password=${passwords:kafka_password}
		#
		# [passwords]
		# kafka_password=<MY_SECRET_PASSWORD>
		"passwords": {
		},

		"housekeeping": {
			"at": "03:00",
			"limit": "05:00",
			"run_at_startup": "no",
		}

	}

	if 'ASAB_ZOOKEEPER_SERVERS' in os.environ:
		# If `ASAB_ZOOKEEPER_SERVERS` are specified, use that as a default value
		_default_values['zookeeper'] = {'servers': os.environ['ASAB_ZOOKEEPER_SERVERS']}

	def add_defaults(self, dictionary: dict) -> None:
		"""Add defaults to a current configuration.

		Args:
			dictionary: Arguments to be added to the default configuration.
		"""

		for section, keys in dictionary.items():
			section = str(section)

			if section not in self._sections:
				try:
					self.add_section(section)
				except ValueError:
					if self._strict:
						raise

			for key, value in keys.items():

				key = self.optionxform(str(key))
				if key in self._sections[section]:
					# Value exists, no default needed
					continue

				if value is not None:
					value = str(value)

				if value is not None and "$" in value:
					self.set(section, key, os.path.expandvars(value))
				else:
					self.set(section, key, value)


	def _traverse_includes(self, includes: str, this_dir: str) -> None:
		"""
		Read included config files. Nested including is supported.
		"""
		if '\n' in includes:
			sep = '\n'
		else:
			sep = " "

		for include_glob in includes.split(sep):
			include_glob = include_glob.strip()

			if len(include_glob) == 0:
				continue

			if include_glob.startswith("zookeeper"):
				self._include_from_zookeeper(include_glob)

			include_glob = os.path.expandvars(include_glob.strip())

			for include in glob.glob(include_glob):
				include = os.path.abspath(include)

				if include in self._included:
					# Preventing infinite dependency looping
					L.warn("Config file '{}' can be included only once.".format(include))
					continue

				self._included.add(include)
				self.set('general', 'include', '')

				self._load_dir_stack.append(os.path.dirname(include))
				try:
					self.read(include)
				finally:
					self._load_dir_stack.pop()

				includes = self.get('general', 'include', fallback='')
				self._traverse_includes(includes, os.path.dirname(include_glob))


	def _load(self):
		"""
		This method should be called only once, any subsequent call will lead to undefined behaviour.
		"""
		self._load_dir_stack = []
		self.config_contents_list = []
		self.config_name_list = []

		config_fname = ConfigParser._default_values['general']['config_file']
		if config_fname != '':
			if not os.path.isfile(config_fname):
				print("Config file '{}' not found".format(config_fname), file=sys.stderr)
				sys.exit(1)

			self._load_dir_stack.append(os.path.dirname(config_fname))
			try:
				self.read(config_fname)
			finally:
				self._load_dir_stack.pop()

		self.add_defaults(ConfigParser._default_values)

		includes = self.get('general', 'include', fallback='')

		self._included = set()
		self._traverse_includes(includes, this_dir=os.path.dirname(config_fname))

		del self._load_dir_stack


	def _include_from_zookeeper(self, zkurl):
		"""
		Load the configuration from a ZooKeeper server and append it to the `self.config_contents_list` attribute.

		The method establishes a connection to the ZooKeeper server specified in the configuration file mentioned above.
		It retrieves the configuration by accessing the path specified in the `general` section, using the key `includes`.
		The server URL is provided as a list of server names: server1, server2, server3.
		The path to the configuration file follows this format: 'zookeeper-1:2181,zookeeper-2:2181,zookeeper-3:2181/asab/etc/zk-site.conf.'

		The loaded configuration is then appended to the `self.config_contents_list` attribute, allowing further processing or usage.
		This method supports loading configuration files in various formats, such as .json, .yaml, and .conf.

		Example:

			```ini
			[asab:zookeeper]
			url=server1 server2 server3
			[general]
			include=zookeeper://zookeeper-1:2181,zookeeper-2:2181,zookeeper-3:2181/asab/etc/zk-site.conf.
			```
		"""
		# parse include value into hostname and path
		url_pieces = urllib.parse.urlparse(zkurl)
		url_path = url_pieces.path
		url_netloc = url_pieces.netloc

		if not url_netloc:
			if "asab:zookeeper" in self:
				# Backward compatibility
				url_netloc = self["asab:zookeeper"]["servers"]
			else:
				url_netloc = self["zookeeper"]["servers"]

		if url_path.startswith("./"):
			if "asab:zookeeper" in self:
				# Backward compatibility
				url_path = self["asab:zookeeper"]["path"] + url_path[1:]
			else:
				url_path = self["zookeeper"]["path"] + url_path[1:]

		head, tail = os.path.split(url_path)
		self.config_name_list.append(tail)

		try:
			# Delayed import to minimize a hard dependency footprint
			import kazoo.client
			import json
			import yaml
			zk = kazoo.client.KazooClient(url_netloc)
			zk.start()
			data = zk.get(url_path)[0]
			if url_path.endswith(".json"):
				config = json.loads(data)
				self.read_dict(config)
			elif url_path.endswith(".yaml"):
				config = yaml.safe_load(data)
				self.read_dict(config)
			elif url_path.endswith(".conf"):
				config = data.decode("utf-8")
				self.read_string(config)
			else:
				raise NotImplementedError("Unknown configuration format '{}'".format(url_path))

			zk.stop()
			zk.close()

			# Include in the list of config file contents
			self.config_contents_list.append(config)

		except Exception as e:
			L.error("Failed to obtain configuration from Zookeeper server(s): '{}'.".format(e))
			sys.exit(1)


	def get_config_contents_list(self):
		return self.config_contents_list, self.config_name_list


	def getseconds(self, section, option, *, raw=False, vars=None, fallback=None, **kwargs) -> float:
		"""
		Get time data from config and convert time string into seconds with `convert_to_seconds()` method.

		The available units are:

		- `y` - years
		- `M` - months
		- `w` - weeks
		- `d` - days
		- `h` - hours
		- `m` - minutes
		- `s` - seconds
		- `ms` - milliseconds

		Returns:
			float: Time in seconds.

		Examples:

		```python
		self.SleepTime = asab.Config["sleep"].getseconds("sleep_time")
		self.AnotherSleepTime = asab.Config.getseconds("sleep", "another_sleep_time")
		```
		"""

		if fallback is None:
			fallback = configparser._UNSET

		return self._get_conv(section, option, utils.convert_to_seconds, raw=raw, vars=vars, fallback=fallback, **kwargs)


<<<<<<< HEAD
	def geturl(self, section, option, raw=False, vars=None, fallback=None, scheme=None, **kwargs):
		"""
		Get URL from config and remove all leading and trailing
=======
	def geturl(self, section, option, *, raw=False, vars=None, fallback=None, scheme=None, **kwargs):
		"""Gets URL from config and removes all leading and trailing
>>>>>>> 0592d7f8
		whitespaces and trailing slashes.

		Args:
			scheme (str | tuple): URL scheme(s) awaited. If `None`, scheme validation is bypassed.

		Returns:
			Validated URL.

		Raises:
			ValueError: Scheme requirements are not met if set.

		Examples:

		Configuration file:
		```ini
		[urls]
		teskalabs=https://www.teskalabs.com/
		github=github.com
		```
		Script:
		``` python
		asab.Config["urls"].geturl("teskalabs", scheme="https")
		asab.Config.geturl("urls", "github", scheme=None)
		```
		"""
		return utils.validate_url(self.get(section, option, raw=raw, vars=vars, fallback=fallback), scheme)


	def getmultiline(self, section, option, *, raw=False, vars=None, fallback=None, **kwargs) -> typing.List[str]:
		"""
		Get multiline data from config.

		Examples:

		```ini
		[places]
		visited:
			Praha
			Brno
			Pardubice Plzeň
		unvisited:
		```

		```python
		>>> asab.Config.getmultiline("places", "visited")
		["Praha", "Brno", "Pardubice", "Plzeň"]
		>>> asab.Config.getmultiline("places", "unvisited")
		[]
		>>> asab.Config.getmultiline("places", "nonexisting", fallback=["Gottwaldov"])
		["Gottwaldov"]
		```
		"""
		values = self.get(section, option, raw=raw, vars=vars, fallback=fallback)
		if isinstance(values, str):
			return [item.strip() for item in re.split(r"\s+", values) if len(item) > 0]
		else:
			# fallback can be anything
			return values


class _Interpolation(configparser.ExtendedInterpolation):
	"""Interpolation which expands environment variables in values."""


	def before_read(self, parser, section, option, value):
		# Expand environment variables
		if '$' in value:
			os.environ['THIS_DIR'] = os.path.abspath(parser._load_dir_stack[-1])

			value = os.path.expandvars(value)

		return super().before_read(parser, section, option, value)


Config = ConfigParser(interpolation=_Interpolation())
"""
Object for accessing the configuration of the ASAB application.

Examples:

```python
my_conf_value = asab.Config['section_name']['key']
```
"""


class Configurable(object):
	"""
	Custom object whose attributes can be loaded from the configuration.

	Example:
		```python
		class ConfigurableObject(asab.Configurable):

			ConfigDefaults = {
				'foo': 'bar',
			}

			def __init__(self, config_section_name, config=None):
				super().__init__(config_section_name=config_section_name, config=config)

				config_foo = self.Config.get('foo')
		```
	"""

	ConfigDefaults: dict = {}


	def __init__(self, config_section_name: str, config: typing.Optional[dict] = None):
		self.Config = ConfigurableDict()

		for base_class in inspect.getmro(self.__class__):
			if not hasattr(base_class, 'ConfigDefaults'):
				continue
			if len(base_class.ConfigDefaults) == 0:
				continue

			# Merge config defaults of each base class in the 'inheritance' way
			for key, value in base_class.ConfigDefaults.items():

				if value is None:
					raise ValueError("None value not allowed in ConfigDefaults. Found in %s:%s " % (
						config_section_name, key))

				if key not in self.Config:
					self.Config[key] = value

		if Config.has_section(config_section_name):
			for key, value in Config.items(config_section_name):
				self.Config[key] = value

		if config is not None:
			self.Config.update(config)


# This is for backward compatibility
ConfigObject = Configurable


class ConfigurableDict(collections.abc.MutableMapping):
	"""
	A dictionary supplemented with custom methods for obtaining bools, seconds, urls etc.
	"""

	def __init__(self):
		self._data = {}

	def __getitem__(self, key):
		return self._data[key]

	def __setitem__(self, key, value):
		self._data[key] = value

	def __delitem__(self, key):
		del self._data[key]

	def __iter__(self):
		return iter(self._data)

	def __len__(self):
		return len(self._data)


	def getboolean(self, key) -> bool:
		"""
		Obtain the corresponding value of the key and convert it into bool.
		"""
		value = self._data[key]
		return utils.string_to_boolean(value)


	def getseconds(self, key) -> float:
		"""
		Obtain the corresponding value of the key and convert it into seconds via `convert_to_seconds()` method.
		"""
		value = self._data[key]
		return utils.convert_to_seconds(value)


	def getint(self, key) -> int:
		"""
		Obtain the corresponding value of the key and convert it into integer.
		"""
		value = self._data[key]
		return int(value)


	def getfloat(self, key) -> float:
		"""
		Obtain the corresponding value of the key and convert it into float.
		"""
		value = self._data[key]
		return float(value)


	def geturl(self, key, scheme):
		"""
		Obtain the corresponding value of the key and parse it via `validate_url()` method.
		"""
		value = self._data[key]
		return utils.validate_url(value, scheme)


	def __repr__(self):
		return "<%s %r>" % (self.__class__.__name__, self._data)<|MERGE_RESOLUTION|>--- conflicted
+++ resolved
@@ -8,8 +8,6 @@
 import configparser
 import urllib.parse
 import collections.abc
-import typing
-
 import typing
 
 from . import utils
@@ -330,15 +328,9 @@
 		return self._get_conv(section, option, utils.convert_to_seconds, raw=raw, vars=vars, fallback=fallback, **kwargs)
 
 
-<<<<<<< HEAD
-	def geturl(self, section, option, raw=False, vars=None, fallback=None, scheme=None, **kwargs):
-		"""
-		Get URL from config and remove all leading and trailing
-=======
 	def geturl(self, section, option, *, raw=False, vars=None, fallback=None, scheme=None, **kwargs):
-		"""Gets URL from config and removes all leading and trailing
->>>>>>> 0592d7f8
-		whitespaces and trailing slashes.
+		"""
+		Get URL from config and remove all leading and trailing whitespaces and trailing slashes.
 
 		Args:
 			scheme (str | tuple): URL scheme(s) awaited. If `None`, scheme validation is bypassed.
@@ -351,13 +343,12 @@
 
 		Examples:
 
-		Configuration file:
 		```ini
 		[urls]
 		teskalabs=https://www.teskalabs.com/
 		github=github.com
 		```
-		Script:
+
 		``` python
 		asab.Config["urls"].geturl("teskalabs", scheme="https")
 		asab.Config.geturl("urls", "github", scheme=None)
