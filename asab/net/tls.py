import ssl
from ..config import ConfigObject


class SSLContextBuilder(ConfigObject):

	ConfigDefaults = {
		'cert': '',  # The certfile string must be the path to a PEM file containing the certificate as well as any number of CA certificates needed to establish the certificate’s authenticity.
		'key': '',  # The keyfile string, if present, must point to a file containing the private key in. Otherwise the private key will be taken from certfile as well.
		'password': '',
		'cafile': '',
		'capath': '',
		'ciphers': '',
		'dh_params': '',

		'verify_mode': '',  # empty or one of CERT_NONE, CERT_OPTIONAL or CERT_REQUIRED
		'check_hostname': '',
		'options': '',
	}

	def build(self, protocol=ssl.PROTOCOL_TLS):
		ctx = ssl.SSLContext(protocol=protocol)

		keyfile = self.Config.get("key")
		if len(keyfile) == 0:
			keyfile = None

		password = self.Config.get("password")
		if len(password) == 0:
			password = None

<<<<<<< HEAD
		ctx.load_cert_chain(
			self.Config.get("cert"),
			keyfile=keyfile,
			password=password,
		)
=======
		cert = self.Config.get("cert")
		if len(cert) != 0:
			ctx.load_cert_chain(
				cert,
				keyfile = keyfile,
				password = password,
			)
>>>>>>> 457851ce

		cafile = self.Config.get("cafile")
		if len(cafile) == 0:
			cafile = None

		capath = self.Config.get("capath")
		if len(capath) == 0:
			capath = None

		if (cafile is not None) or (capath is not None):
			ctx.load_verify_locations(cafile=cafile, capath=capath)

		ciphers = self.Config.get("ciphers")
		if len(ciphers) != 0:
			ctx.set_ciphers(ciphers)

		dh_params = self.Config.get("dh_params")
		if len(dh_params) != 0:
			ctx.load_dh_params(dh_params)

		verify_mode = self.Config.get("verify_mode")
		if len(verify_mode) > 0:
			verify_mode_tx = {
				'CERT_NONE': ssl.CERT_NONE,
				'CERT_OPTIONAL': ssl.CERT_OPTIONAL,
				'CERT_REQUIRED': ssl.CERT_REQUIRED,
			}.get(verify_mode.upper())
			if verify_mode_tx is None:
				raise RuntimeError("Unknown value {}".format(verify_mode))
			ctx.verify_mode = verify_mode_tx

		# TODO: check_hostname > ctx.check_hostname
		# TODO: options > ctx.options

		return ctx<|MERGE_RESOLUTION|>--- conflicted
+++ resolved
@@ -29,21 +29,14 @@
 		if len(password) == 0:
 			password = None
 
-<<<<<<< HEAD
-		ctx.load_cert_chain(
-			self.Config.get("cert"),
-			keyfile=keyfile,
-			password=password,
-		)
-=======
+
 		cert = self.Config.get("cert")
 		if len(cert) != 0:
 			ctx.load_cert_chain(
 				cert,
-				keyfile = keyfile,
-				password = password,
+				keyfile=keyfile,
+				password=password,
 			)
->>>>>>> 457851ce
 
 		cafile = self.Config.get("cafile")
 		if len(cafile) == 0:
