import asab
from .forwarder import OAuthForwarder


class OAuthClientService(asab.Service):
	"""
	OAuthClientService serves to provide methods and cache to oauthclient_middleware_factory
	and register OAuthForwarder, which serves to add forward endpoints to the provided web server container,
	so the client applications may get/post information about the OAuth login.
	"""

	asab.Config.add_defaults({
<<<<<<< HEAD
=======
		"OAuthClientService": {
			"identity_cache_longevity": 60 * 60,
		}
>>>>>>> 351c1c28
	})

	def __init__(self, app, service_name):
		super().__init__(app, service_name)
		self.App = app
		self.Methods = {}
		self.DefaultMethod = None
		self.UserInfoCache = {}
		self.Forwarder = None

	def append_method(self, method):
		self.Methods[method.Config["oauth_server_id"]] = method
		if self.DefaultMethod is None:
			self.DefaultMethod = method
		if self.Forwarder is not None:
			self.Forwarder.Methods = self.Methods

	def get_method(self, oauth_server_id):
		if oauth_server_id is None:
			return self.DefaultMethod
		return self.Methods[oauth_server_id]


	def configure(self, container, configure_forwarder=True, configure_middleware=True):
		"""
		Configure method configured OAuthForwarder and oauthclient_middleware to obtain information about OAuth
		identity and thus restrict access to the content.

		OAuthForwarderserves to add forward endpoints to the provided web server container,
		so the client applications may get/post information about the OAuth login.

		:param container: container which would be configured
		:param configure_forwarder: flag which specifies if to configure OAuthForwarder
		:param configure_middleware: flag which specifies if to configure oauthclient_middleware
		:return:
		"""

		if len(self.Methods) == 0:
			raise RuntimeError("OAuth methods need to be specified first. Call 'add_oauth_methods' before registering forwarder.")

		if configure_forwarder is True:
			self.Forwarder = OAuthForwarder(container=container, service=self)

		if configure_middleware is True:
			container.WebApp.middlewares.append(
				asab.web.authn.authn_middleware_factory(
					self.App,
					"oauth2client",
					oauth_client_service=self,
				)
			)<|MERGE_RESOLUTION|>--- conflicted
+++ resolved
@@ -1,6 +1,5 @@
 import asab
 from .forwarder import OAuthForwarder
-
 
 class OAuthClientService(asab.Service):
 	"""
@@ -8,15 +7,6 @@
 	and register OAuthForwarder, which serves to add forward endpoints to the provided web server container,
 	so the client applications may get/post information about the OAuth login.
 	"""
-
-	asab.Config.add_defaults({
-<<<<<<< HEAD
-=======
-		"OAuthClientService": {
-			"identity_cache_longevity": 60 * 60,
-		}
->>>>>>> 351c1c28
-	})
 
 	def __init__(self, app, service_name):
 		super().__init__(app, service_name)
