import logging
import asyncio
import aiohttp
import asab

#

L = logging.getLogger(__name__)

#

class WebSocketFactory(object):

	'''
	websvc.WebApp.router.add_get('/api/ws', asab.web.WebSocketFactory(self))

	<script type="text/javascript">
		var connection = new WebSocket(((window.location.protocol === "https:") ? "wss://" : "ws://") + window.location.host + "/api/ws");
		connection.onmessage = function (e) {
			...
		};
	</script>

	'''


	def __init__(self, app, *, timeout=10.0, protocols=(), compress=True, max_msg_size=4194304):
		self.Loop = app.Loop
		self.WebSockets = set([])

		self.Timeout = timeout
		self.Protocols = protocols
		self.Compress = compress
		self.MaxMsgSize = max_msg_size

		app.PubSub.subscribe("Application.stop!", self._on_app_stop)


	def _on_app_stop(self, message_type, counter):
		# Clean up during application exit
		wslist = [ws.close(code=aiohttp.WSCloseCode.GOING_AWAY, message='Server shutdown') for ws in self.WebSockets]
		asyncio.gather(*wslist, loop=self.Loop)


	def send_parallely(self, send_futures):
		#THIS METHOD IS OBSOLETED, DON'T USE IT IN A NEW CODE.
	 	# Send messages parallely
	 	asyncio.gather(*send_futures, loop=self.Loop)


	async def __call__(self, request):
		ws = await self.on_request(request)

		try:
			self.WebSockets.add(ws)

			async for msg in ws:
				await self.on_message(request, ws, msg)

		except asyncio.CancelledError:
			await ws.close()

		finally:
			await self.on_close(request, ws)
			self.WebSockets.remove(ws)

		return ws


	async def on_request(self, request):
		'''
		Override this to initialize websocket:

		async def on_request(self, request):
			...
			ws = super().on_request(request)
			...
			return ws

		'''
		ws = aiohttp.web.WebSocketResponse(
			timeout = self.Timeout,
			protocols = self.Protocols,
			compress = self.Compress,
			max_msg_size = self.MaxMsgSize,
		)
		session = request.get('Session')
		if session is not None:
			await session.Storage.set(session, ws)
		await ws.prepare(request)
		return ws


	async def on_message(self, request, websocket, message):
		'''
		Override this method to receive messages from client over the websocket
		'''
		pass


	async def on_close(self, request, websocket):
		'''
<<<<<<< HEAD
		Override this method to receive messages from client over the websocket
=======
		Override this method to receive a notification that client closed the websocket connection
>>>>>>> 67484112
		'''
		pass<|MERGE_RESOLUTION|>--- conflicted
+++ resolved
@@ -100,10 +100,6 @@
 
 	async def on_close(self, request, websocket):
 		'''
-<<<<<<< HEAD
-		Override this method to receive messages from client over the websocket
-=======
 		Override this method to receive a notification that client closed the websocket connection
->>>>>>> 67484112
 		'''
 		pass