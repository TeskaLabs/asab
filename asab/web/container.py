import logging
import re

import aiohttp

from .accesslog import AccessLogger
from ..config import ConfigObject
from ..net import SSLContextBuilder


class WebContainer(ConfigObject):

	'''
# Configuration examples

## Simple HTTP on 8080

[web]
listen=0.0.0.0 8080

## Multiple interfaces

[web]
listen:
	0.0.0.0 8080
	:: 8080


## Multiple interfaces, one with HTTPS

[web]
listen:
	0.0.0.0 8080
	:: 8080
	0.0.0.0 8443 ssl:web
	0.0.0.0:8001

<<<<<<< HEAD
# Preflight paths
Preflight requests are sent by the browser, for some cross domain request (custom header etc.).
Browser sends preflight request first. It is request on same endpoint as app demanded request, but of OPTIONS method.
Only when satisfactory response is returned, browser proceeds with sending original request.
Use `preflightpaths` to specify all paths and path prefixes (separated by comma) for which you
want to allow OPTIONS method for preflight requests.
=======
[ssl:web]
cert=...
key=...
...


## Multiple interfaces, one with HTTPS (inline)

[web]
listen:
	0.0.0.0 8080
	:: 8080
	0.0.0.0 8443 ssl
	0.0.0.0:8001

# The SSL parameters are inside of the WebContainer section
cert=...
key=...

...



>>>>>>> c3ffb638
	'''


	ConfigDefaults = {
		'listen': '0.0.0.0 8080',  # Can be multiline
		'backlog': 128,
		'rootdir': '',
		'servertokens': 'full',  # Controls whether 'Server' response header field is included ('full') or faked 'prod' ()
		'cors': '',
		'preflightpaths': '/openidconnect/*, /test/*',
	}


	def __init__(self, websvc, config_section_name, config=None):
		super().__init__(config_section_name=config_section_name, config=config)

		self.BackLog = int(self.Config.get("backlog"))
		self.CORS = self.Config.get("cors")

		servertokens = self.Config.get("servertokens")
		if servertokens == 'prod':
			# Because we cannot remove token completely
			self.ServerTokens = "asab"
		else:
			from .. import __version__
			self.ServerTokens = aiohttp.web_response.SERVER_SOFTWARE + " asab/" + __version__

		# Parse listen address(es), can be multiline configuration item
		ls = self.Config.get("listen")
		self._listen = []
		for line in ls.split('\n'):
			line = line.strip()
			if len(line) == 0:
				continue

			if ' ' in line:
				line = re.split(r"\s+", line)
			else:
				# This line allows the (obsolete) format of IPv4 with ':'
				# such as "0.0.0.0:8001"
				line = re.split(r"[:\s]", line, 1)

			addr = line.pop(0).strip()
			port = line.pop(0).strip()
			port = int(port)
			ssl_context = None

			for param in line:
				if param.startswith('ssl:'):
					# Dedicated section for SSL
					ssl_context = SSLContextBuilder(param).build()
					# SSL parameters are included in the current config section
				elif param.startswith('ssl'):
					ssl_context = SSLContextBuilder("<none>", config=self.Config).build()
				else:
					raise RuntimeError("Unknown asab:web listen parameter: '{}'".format(param))
			self._listen.append((addr, port, ssl_context))

		self.WebApp = aiohttp.web.Application(loop=websvc.App.Loop)
		self.WebApp.on_response_prepare.append(self._on_prepare_response)
		self.WebApp['app'] = websvc.App

		rootdir = self.Config.get("rootdir")
		if len(rootdir) > 0:
			from .staticdir import StaticDirProvider
			self.WebApp['rootdir'] = StaticDirProvider(self.WebApp, root='/', path=rootdir)

		self.WebAppRunner = aiohttp.web.AppRunner(
			self.WebApp,
			handle_signals=False,
			access_log=logging.getLogger(__name__[:__name__.rfind('.')] + '.al'),
			access_log_class=AccessLogger,
		)

		websvc._register_container(self, config_section_name)
		websvc.App.PubSub.subscribe("Application.run!", self.start_container)

		if self.CORS != "":
			preflight_str = self.Config.get("preflightpaths")
			preflight_paths = preflight_str.replace(" ", "").replace("*", "{tail:.*}").split(",")
			self.add_preflight_handlers(preflight_paths)


	async def initialize(self, app):
		pass

	async def start_container(self, event_type):
		await self.WebAppRunner.setup()

		for addr, port, ssl_context in self._listen:
			site = aiohttp.web.TCPSite(
				self.WebAppRunner,
				host=addr, port=port, backlog=self.BackLog,
				ssl_context=ssl_context,
			)
			await site.start()


	def add_preflight_handlers(self, preflight_paths):
		for path in preflight_paths:
			self.WebApp.router.add_route("OPTIONS", path, self.preflight_handler)


	async def preflight_handler(self, request):
			return aiohttp.web.HTTPNoContent(headers={
				"Access-Control-Allow-Origin": request.headers.get("Origin", "*"),
				"Access-Control-Allow-Methods": "GET, POST, OPTIONS",
				"Access-Control-Allow-Headers": "X-PINGOTHER, Content-Type, Authorization",
				"Access-Control-Allow-Credentials": "true",
				"Access-Control-Max-Age": "86400",
			})

	async def finalize(self, app):
		await self.WebAppRunner.cleanup()


	async def _on_prepare_response(self, request, response):
		response.headers['Server'] = self.ServerTokens

		if self.CORS == "*":
			response.headers['Access-Control-Allow-Origin'] = "*"
			response.headers['Access-Control-Allow-Methods'] = "GET, POST, DELETE, PUT, PATCH, OPTIONS"
<<<<<<< HEAD
		elif self.CORS != "":
			# TODO: Be more precise about "allow origin" header
			response.headers['Access-Control-Allow-Origin'] = "*"
			response.headers['Access-Control-Allow-Methods'] = "GET, POST, DELETE, PUT, PATCH, OPTIONS"
=======


	def get_ports(self):
		ports = []
		for addr, port, ssl_context in self._listen:
			ports.append(port)
		return ports
>>>>>>> c3ffb638
<|MERGE_RESOLUTION|>--- conflicted
+++ resolved
@@ -35,14 +35,6 @@
 	0.0.0.0 8443 ssl:web
 	0.0.0.0:8001
 
-<<<<<<< HEAD
-# Preflight paths
-Preflight requests are sent by the browser, for some cross domain request (custom header etc.).
-Browser sends preflight request first. It is request on same endpoint as app demanded request, but of OPTIONS method.
-Only when satisfactory response is returned, browser proceeds with sending original request.
-Use `preflightpaths` to specify all paths and path prefixes (separated by comma) for which you
-want to allow OPTIONS method for preflight requests.
-=======
 [ssl:web]
 cert=...
 key=...
@@ -64,9 +56,12 @@
 
 ...
 
-
-
->>>>>>> c3ffb638
+# Preflight paths
+Preflight requests are sent by the browser, for some cross domain request (custom header etc.).
+Browser sends preflight request first. It is request on same endpoint as app demanded request, but of OPTIONS method.
+Only when satisfactory response is returned, browser proceeds with sending original request.
+Use `preflightpaths` to specify all paths and path prefixes (separated by comma) for which you
+want to allow OPTIONS method for preflight requests.
 	'''
 
 
@@ -189,12 +184,10 @@
 		if self.CORS == "*":
 			response.headers['Access-Control-Allow-Origin'] = "*"
 			response.headers['Access-Control-Allow-Methods'] = "GET, POST, DELETE, PUT, PATCH, OPTIONS"
-<<<<<<< HEAD
 		elif self.CORS != "":
 			# TODO: Be more precise about "allow origin" header
 			response.headers['Access-Control-Allow-Origin'] = "*"
 			response.headers['Access-Control-Allow-Methods'] = "GET, POST, DELETE, PUT, PATCH, OPTIONS"
-=======
 
 
 	def get_ports(self):
@@ -202,4 +195,3 @@
 		for addr, port, ssl_context in self._listen:
 			ports.append(port)
 		return ports
->>>>>>> c3ffb638
