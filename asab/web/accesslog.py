import aiohttp.abc

from ..log import LOG_NOTICE


class AccessLogger(aiohttp.abc.AbstractAccessLogger):

	def log(self, request, response, time):
		struct_data = {
			'I': request.remote,
			'al.m': request.method,
			'al.p': request.path,
			'al.c': response.status,
			'D': time,
		}

		if request.content_length is not None:
			struct_data['al.B'] = request.content_length

		if response.content_length is not None:
			struct_data['al.b'] = response.content_length

		if hasattr(request, 'Identity'):
			struct_data['i'] = request.Identity

		agent = request.headers.get('User-Agent')
		if agent is not None:
			struct_data['al.A'] = agent

		xfwd = request.headers.get('X-Forwarded-For')
		if xfwd is not None:
<<<<<<< HEAD
			#TODO: Sanitize xfwd
			# In nginx, use "proxy_set_header X-Forwarded-For $proxy_add_x_forwarded_for;"
		 	struct_data['Ix'] = xfwd[:128]
=======
			# TODO: Sanitize xfwd
			struct_data['Ix'] = xfwd[:128]
>>>>>>> 351c1c28

		self.logger.log(LOG_NOTICE, '', struct_data=struct_data)<|MERGE_RESOLUTION|>--- conflicted
+++ resolved
@@ -29,13 +29,8 @@
 
 		xfwd = request.headers.get('X-Forwarded-For')
 		if xfwd is not None:
-<<<<<<< HEAD
 			#TODO: Sanitize xfwd
 			# In nginx, use "proxy_set_header X-Forwarded-For $proxy_add_x_forwarded_for;"
 		 	struct_data['Ix'] = xfwd[:128]
-=======
-			# TODO: Sanitize xfwd
-			struct_data['Ix'] = xfwd[:128]
->>>>>>> 351c1c28
 
 		self.logger.log(LOG_NOTICE, '', struct_data=struct_data)