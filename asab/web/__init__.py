--- conflicted
+++ resolved
@@ -2,29 +2,8 @@
 
 from .service import WebService
 from .websocket import WebSocketFactory
-<<<<<<< HEAD
-from .exception import JsonExceptionMiddleware
-
-#
-
-L = logging.getLogger(__name__)
-
-#
-
-asab.Config.add_defaults(
-	{
-		'asab:web': {
-			'listen': '0.0.0.0 8080', # Can be multiline
-			'rootdir': '',
-			'servertokens': 'full' # Controls whether 'Server' response header field is included ('full') or faked 'prod' ()
-		}
-	}
-)
-
-=======
 from .staticdir import StaticDirProvider
 from .container import WebContainer
->>>>>>> 908c46aa
 
 class Module(asab.Module):
 
