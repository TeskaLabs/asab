import base64
import binascii
import datetime
import functools
import inspect
import json
import logging
import os.path
import typing
import time
import enum

import aiohttp
import aiohttp.web
import aiohttp.client_exceptions

import asab
import asab.exceptions
import asab.utils

try:
	import jwcrypto.jwk
	import jwcrypto.jwt
	import jwcrypto.jws
except ModuleNotFoundError:
	jwcrypto = None

#

L = logging.getLogger(__name__)

#

# Used for mock authorization
MOCK_USERINFO_DEFAULT = {
	# Token issuer
	"iss": "auth.test.loc",
	# Token issued at (timestamp)
	"iat": int(time.time()),
	# Token expires at (timestamp)
	"exp": int(time.time()) + 5 * 365 * 24 * 3600,
	# Authorized party
	"azp": "my-asab-app",
	# Audience
	"aud": "my-asab-app",
	# Subject (Unique user ID)
	"sub": "abc:xyz:799b53e0",
	# Subject's preferred username
	"preferred_username": "little-capybara",
	# Subject's email
	"email": "capybara1999@example.com",
	# Authorized tenants and resources
	"resources": {
		# Globally granted resources
		"*": [
			"authz:superuser",
		],
		# Resources granted within the tenant "default"
		"default": [
			"authz:superuser",
			"some-test-data:access",
		],
		# Resources granted within the tenant "test-tenant"
		"test-tenant": [
			"authz:superuser",
			"cake:eat",
		],
	},
	# Subject's assigned (not authorized!) tenants
	"tenants": ["default", "test-tenant", "another-tenant"]
}

SUPERUSER_RESOURCE = "authz:superuser"


class AuthMode(enum.Enum):
	ENABLED = enum.auto()
	DISABLED = enum.auto()
	MOCK = enum.auto()


asab.Config.add_defaults({
	"auth": {
		# URL location containing the authorization server's public JWK keys
		"public_keys_url": "",

		# Whether the app is tenant-aware
		"multitenancy": "yes",

		# Whether the authentication and authorization are enabled
		# Expected values: either boolean or "mock"
		# In MOCK MODE
		# - no authorization server is needed,
		# - all incoming requests are mock-authorized with pre-defined user info,
		# - custom mock user info can supplied in a JSON file.
		"enabled": "yes",
		"mock_user_info_path": "/conf/mock-userinfo.json",
	}
})


class AuthService(asab.Service):
	"""
	Provides authentication and authorization of incoming requests.
	"""
	_PUBLIC_KEYS_URL_DEFAULT = "http://localhost:8081/openidconnect/public_keys"

	def __init__(self, app, service_name="asab.AuthzService"):
		super().__init__(app, service_name)
		self.MultitenancyEnabled = asab.Config.getboolean("auth", "multitenancy")
<<<<<<< HEAD
=======

		self.AuthEnabled = asab.Config.getboolean("auth", "enabled")
		if self.App.Args.no_auth:
			self.AuthEnabled = False

		self.DevModeEnabled = asab.Config.getboolean("auth", "dev_mode")
>>>>>>> b63f80c2
		self.PublicKeysUrl = asab.Config.get("auth", "public_keys_url")

		enabled = asab.Config.get("auth", "enabled")
		if enabled == "mock":
			self.Mode = AuthMode.MOCK
		elif asab.utils.string_to_boolean(enabled):
			self.Mode = AuthMode.ENABLED
		else:
			self.Mode = AuthMode.DISABLED

		if self.Mode == AuthMode.DISABLED:
			pass
		elif self.Mode == AuthMode.MOCK:
			self.MockUserInfo = self._prepare_mock_user_info()
		elif jwcrypto is None:
			raise ModuleNotFoundError(
				"You are trying to use asab.web.auth module without 'jwcrypto' installed. "
				"Please run 'pip install jwcrypto' "
				"or install asab with 'authz' optional dependency.")
		elif len(self.PublicKeysUrl) == 0:
			self.PublicKeysUrl = self._PUBLIC_KEYS_URL_DEFAULT
			L.warning(
				"No 'public_keys_url' provided in [auth] config section. "
				"Defaulting to {!r}.".format(self._PUBLIC_KEYS_URL_DEFAULT))

		self.AuthServerPublicKey = None  # TODO: Support multiple public keys
		# Limit the frequency of auth server requests to save network traffic
		self.AuthServerCheckCooldown = datetime.timedelta(minutes=5)
		self.AuthServerLastSuccessfulCheck = None

	def _prepare_mock_user_info(self):
		# Load custom user info
		mock_user_info_path = asab.Config.get("auth", "mock_user_info_path")
		if os.path.isfile(mock_user_info_path):
			with open(mock_user_info_path, "rb") as fp:
				user_info = json.load(fp)
		else:
			user_info = MOCK_USERINFO_DEFAULT
		# Validate user info
		resources = user_info.get("resources", {})
		if not isinstance(resources, dict) or not all(
			map(lambda kv: isinstance(kv[0], str) and isinstance(kv[1], list), resources.items())
		):
			raise ValueError("User info 'resources' must be an object with string keys and array values.")
		L.warning(
			"AuthService is running in MOCK MODE. All web requests will be authorized with mock user info, which "
			"currently grants access to the following tenants: {}. To customize mock mode authorization (add or "
			"remove tenants and resources, change username etc.), provide your own user info in {!r}.".format(
				list(t for t in self.MockUserInfo.get("resources", {}).keys() if t != "*"),
				mock_user_info_path))
		return user_info


	async def initialize(self, app):
		if self.Mode == AuthMode.ENABLED:
			await self._fetch_public_keys_if_needed()


	def install(self, web_container):
		"""
		Apply authorization to all web handlers in a web container, according to their arguments and path parameters.

		:param web_container: Web container to be protected by authorization.
		:type web_container: asab.web.WebContainer
		"""
		# TODO: Call this automatically if there is only one container
		web_container.WebApp.on_startup.append(self._wrap_handlers)


	def is_ready(self):
		"""
		Check if the service is ready to authorize requests.
		"""
		if self.Mode == AuthMode.DISABLED:
			return True
		if self.Mode == AuthMode.MOCK:
			return True
		if self.AuthServerPublicKey is None:
			return False
		return True


	async def get_userinfo_from_id_token(self, bearer_token):
		"""
		Parse the bearer ID token and extract user info.
		"""
		if not self.is_ready():
			# Try to load the public keys again
			if self.AuthServerPublicKey is None:
				await self._fetch_public_keys_if_needed()
			if not self.is_ready():
				L.error("Cannot authenticate request: Failed to load authorization server's public keys.")
				raise aiohttp.web.HTTPUnauthorized()

		try:
			return _get_id_token_claims(bearer_token, self.AuthServerPublicKey)
		except jwcrypto.jws.InvalidJWSSignature:
			# Authz server keys may have changed. Try to reload them.
			L.warning("Invalid ID token signature.")
			await self._fetch_public_keys_if_needed()

		try:
			return _get_id_token_claims(bearer_token, self.AuthServerPublicKey)
		except jwcrypto.jws.InvalidJWSSignature:
			L.error("Cannot authenticate request: Invalid ID token signature.")
			raise asab.exceptions.NotAuthenticatedError()


	def has_superuser_access(self, authorized_resources: typing.Iterable) -> bool:
		"""
		Check if the superuser resource is present in the authorized resource list.
		"""
		if self.Mode == AuthMode.DISABLED:
			return True
		return SUPERUSER_RESOURCE in authorized_resources


	def has_resource_access(self, authorized_resources: typing.Iterable, required_resources: typing.Iterable) -> bool:
		"""
		Check if the requested resources or the superuser resource are present in the authorized resource list.
		"""
		if self.Mode == AuthMode.DISABLED:
			return True
		if self.has_superuser_access(authorized_resources):
			return True
		for resource in required_resources:
			if resource not in authorized_resources:
				return False
		return True


	async def _fetch_public_keys_if_needed(self, *args, **kwargs):
		"""
		Check if public keys have been fetched from the authorization server and fetch them if not yet.
		"""
		now = datetime.datetime.now(datetime.timezone.utc)
		if self.AuthServerLastSuccessfulCheck is not None \
			and now < self.AuthServerLastSuccessfulCheck + self.AuthServerCheckCooldown:
			# Public keys have been fetched recently
			return

		async with aiohttp.ClientSession() as session:
			try:
				async with session.get(self.PublicKeysUrl) as response:
					if response.status != 200:
						L.error("HTTP error while loading public keys.", struct_data={
							"status": response.status,
							"url": self.PublicKeysUrl,
							"text": await response.text(),
						})
						return
					try:
						data = await response.json()
					except json.JSONDecodeError:
						L.error("JSON decoding error while loading public keys.", struct_data={
							"url": self.PublicKeysUrl,
							"data": data,
						})
						return
					try:
						key_data = data["keys"].pop()
					except (IndexError, KeyError):
						L.error("Error while loading public keys: No public keys in server response.", struct_data={
							"url": self.PublicKeysUrl,
							"data": data,
						})
						return
					try:
						public_key = jwcrypto.jwk.JWK(**key_data)
					except Exception as e:
						L.error("JWK decoding error while loading public keys: {}.".format(e), struct_data={
							"url": self.PublicKeysUrl,
							"data": data,
						})
						return
			except aiohttp.client_exceptions.ClientConnectorError as e:
				L.error("Connection error while loading public keys: {}".format(e), struct_data={
					"url": self.PublicKeysUrl,
				})
				return

		self.AuthServerPublicKey = public_key
		self.AuthServerLastSuccessfulCheck = datetime.datetime.now(datetime.timezone.utc)
		L.log(asab.LOG_NOTICE, "Public key loaded.", struct_data={"url": self.PublicKeysUrl})


	def _authenticate_request(self, handler):
		"""
		Authenticate the request by the JWT ID token in the Authorization header.
		Extract the token claims into request attributes so that they can be used for authorization checks.
		"""
		@functools.wraps(handler)
		async def wrapper(*args, **kwargs):
			request = args[-1]
			if self.Mode == AuthMode.DISABLED:
				user_info = None
			elif self.Mode == AuthMode.MOCK:
				user_info = self.MockUserInfo
			else:
				# Extract user info from the request Authorization header
				bearer_token = _get_bearer_token(request)
				user_info = await self.get_userinfo_from_id_token(bearer_token)

			# Add userinfo, tenants and global resources to the request
			if self.Mode != AuthMode.DISABLED:
				assert user_info is not None
				request._UserInfo = user_info
				resource_dict = request._UserInfo["resources"]
				request._Resources = frozenset(resource_dict.get("*", []))
				request._Tenants = frozenset(t for t in resource_dict.keys() if t != "*")
			else:
				request._UserInfo = None
				request._Resources = None
				request._Tenants = None

			# Add access control methods to the request
			def has_resource_access(*required_resources: list) -> bool:
				return self.has_resource_access(request._Resources, required_resources)
			request.has_resource_access = has_resource_access

			def has_superuser_access() -> bool:
				return self.has_superuser_access(request._Resources)
			request.has_superuser_access = has_superuser_access

			return await handler(*args, **kwargs)
		return wrapper


	async def _wrap_handlers(self, aiohttp_app):
		"""
		Inspect all registered handlers and wrap them in decorators according to their parameters.
		"""
		for route in aiohttp_app.router.routes():
			# Skip non-coroutines
			if not inspect.iscoroutinefunction(route.handler):
				continue

			# Skip auth for HEAD requests
			if route.method == "HEAD":
				continue

			try:
				self._wrap_handler(route)
			except Exception as e:
				raise Exception("Failed to initialize auth for handler {!r}.".format(route.handler.__qualname__)) from e


	def _wrap_handler(self, route):
		"""
		Inspect handler and apply suitable auth wrappers.
		"""
		# Check if tenant is in route path
		route_info = route.get_info()
		tenant_in_path = "formatter" in route_info and "{tenant}" in route_info["formatter"]

		# Extract the actual handler method for signature checks
		handler_method = route.handler
		while hasattr(handler_method, "__wrapped__"):
			# While loop unwraps handlers wrapped in multiple decorators.
			# NOTE: This requires all the decorators to use @functools.wraps().
			handler_method = handler_method.__wrapped__

		if hasattr(handler_method, "__func__"):
			handler_method = handler_method.__func__

		if hasattr(handler_method, "NoAuth"):
			return
		argspec = inspect.getfullargspec(handler_method)
		args = set(argspec.kwonlyargs).union(argspec.args)

		# Extract the whole handler for wrapping
		handler = route.handler

		# Apply the decorators in reverse order (the last applied wrapper affects the request first)
		if "resources" in args:
			handler = _add_resources(handler)
		if "user_info" in args:
			handler = _add_user_info(handler)
		if "tenant" in args:
			if tenant_in_path:
				handler = self._add_tenant_from_path(handler)
			elif self.MultitenancyEnabled or self.Mode == AuthMode.MOCK:
				handler = self._add_tenant_from_query(handler)
			else:
				handler = self._add_tenant_none(handler)

		handler = self._authenticate_request(handler)
		route._handler = handler


	def _authorize_tenant_request(self, request, tenant):
		"""
		Check access to requested tenant and add tenant resources to the request
		"""
		# Check if tenant access is authorized
		if tenant not in request._Tenants:
			L.warning("Tenant not authorized.", struct_data={"tenant": tenant, "sub": request._UserInfo.get("sub")})
			raise asab.exceptions.AccessDeniedError()

		# Extend globally granted resources with tenant-granted resources
		request._Resources = frozenset(request._Resources.union(request._UserInfo["resources"].get(tenant, [])))


	def _add_tenant_from_path(self, handler):
		"""
		Extract tenant from request path and authorize it
		"""

		@functools.wraps(handler)
		async def wrapper(*args, **kwargs):
			request = args[-1]
			tenant = request.match_info["tenant"]
			if self.Mode != AuthMode.DISABLED:
				self._authorize_tenant_request(request, tenant)
			return await handler(*args, tenant=tenant, **kwargs)

		return wrapper


	def _add_tenant_from_query(self, handler):
		"""
		Extract tenant from request query and authorize it
		"""

		@functools.wraps(handler)
		async def wrapper(*args, **kwargs):
			request = args[-1]
			if "tenant" not in request.query:
				if self.Mode != AuthMode.MOCK:
					L.error("Request is missing 'tenant' query parameter.")
					raise aiohttp.web.HTTPBadRequest()
				tenant = None
			else:
				tenant = request.query["tenant"]
				if self.Mode != AuthMode.DISABLED:
					self._authorize_tenant_request(request, tenant)
			return await handler(*args, tenant=tenant, **kwargs)

		return wrapper


	def _add_tenant_none(self, handler):
		"""
		Add tenant=None to the handler arguments
		"""

		@functools.wraps(handler)
		async def wrapper(*args, **kwargs):
			return await handler(*args, tenant=None, **kwargs)

		return wrapper


def _get_id_token_claims(bearer_token: str, auth_server_public_key):
	"""
	Parse and validate JWT ID token and extract the claims (user info)
	"""
	assert jwcrypto is not None
	try:
		token = jwcrypto.jwt.JWT(jwt=bearer_token, key=auth_server_public_key)
	except jwcrypto.jwt.JWTExpired:
		L.warning("ID token expired.")
		raise asab.exceptions.NotAuthenticatedError()
	except jwcrypto.jws.InvalidJWSSignature as e:
		raise e
	except ValueError as e:
		L.error(
			"Failed to parse JWT ID token ({}). Please check if the Authorization header contains ID token.".format(e))
		raise aiohttp.web.HTTPBadRequest()
	except Exception:
		L.exception("Failed to parse JWT ID token. Please check if the Authorization header contains ID token.")
		raise aiohttp.web.HTTPBadRequest()

	try:
		token_claims = json.loads(token.claims)
	except Exception:
		L.exception("Failed to parse JWT token claims.")
		raise aiohttp.web.HTTPBadRequest()

	return token_claims


def _get_id_token_claims_without_verification(bearer_token: str):
	"""
	Parse JWT ID token without validation and extract the claims (user info)
	"""
	try:
		header, payload, signature = bearer_token.split(".")
	except IndexError:
		L.warning("Cannot parse ID token: Wrong number of '.'.")
		raise aiohttp.web.HTTPBadRequest()

	try:
		claims = json.loads(base64.b64decode(payload.encode("utf-8")))
	except binascii.Error:
		L.warning("Cannot parse ID token: Payload is not base 64.")
		raise aiohttp.web.HTTPBadRequest()
	except json.JSONDecodeError:
		L.warning("Cannot parse ID token: Payload cannot be parsed as JSON.")
		raise aiohttp.web.HTTPBadRequest()

	return claims


def _get_bearer_token(request):
	"""
	Validate the Authorizetion header and extract the Bearer token value
	"""
	authorization_header = request.headers.get(aiohttp.hdrs.AUTHORIZATION)
	if authorization_header is None:
		L.warning("No Authorization header.")
		raise aiohttp.web.HTTPUnauthorized()
	try:
		auth_type, token_value = authorization_header.split(" ", 1)
	except ValueError:
		L.warning("Cannot parse Authorization header.")
		raise aiohttp.web.HTTPBadRequest()
	if auth_type != "Bearer":
		L.warning("Unsupported Authorization header type: {!r}".format(auth_type))
		raise aiohttp.web.HTTPUnauthorized()
	return token_value


def _add_user_info(handler):
	"""
	Add user info to the handler arguments
	"""
	@functools.wraps(handler)
	async def wrapper(*args, **kwargs):
		request = args[-1]
		return await handler(*args, user_info=request._UserInfo, **kwargs)
	return wrapper


def _add_resources(handler):
	"""
	Add resources to the handler arguments
	"""
	@functools.wraps(handler)
	async def wrapper(*args, **kwargs):
		request = args[-1]
		return await handler(*args, resources=request._Resources, **kwargs)
	return wrapper<|MERGE_RESOLUTION|>--- conflicted
+++ resolved
@@ -108,18 +108,12 @@
 	def __init__(self, app, service_name="asab.AuthzService"):
 		super().__init__(app, service_name)
 		self.MultitenancyEnabled = asab.Config.getboolean("auth", "multitenancy")
-<<<<<<< HEAD
-=======
-
-		self.AuthEnabled = asab.Config.getboolean("auth", "enabled")
+		self.PublicKeysUrl = asab.Config.get("auth", "public_keys_url")
+
 		if self.App.Args.no_auth:
-			self.AuthEnabled = False
-
-		self.DevModeEnabled = asab.Config.getboolean("auth", "dev_mode")
->>>>>>> b63f80c2
-		self.PublicKeysUrl = asab.Config.get("auth", "public_keys_url")
-
-		enabled = asab.Config.get("auth", "enabled")
+			enabled = "no"
+		else:
+			enabled = asab.Config.get("auth", "enabled")
 		if enabled == "mock":
 			self.Mode = AuthMode.MOCK
 		elif asab.utils.string_to_boolean(enabled):
