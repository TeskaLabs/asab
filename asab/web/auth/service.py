--- conflicted
+++ resolved
@@ -655,10 +655,5 @@
 	@functools.wraps(handler)
 	async def _pass_resources_wrapper(*args, **kwargs):
 		authz = Authz.get(None)
-<<<<<<< HEAD
 		return await handler(*args, resources=authz._resources() if authz is not None else None, **kwargs)
-	return wrapper
-=======
-		return await handler(*args, resources=authz.authorized_resources() if authz is not None else None, **kwargs)
-	return _pass_resources_wrapper
->>>>>>> e18ddd1f
+	return _pass_resources_wrapper