import json
import logging
import uuid
import datetime
import aiohttp.web
import fastjsonschema

#

L = logging.getLogger(__name__)
Lex = logging.getLogger("asab.web")


#

class JSONDumper(object):

	def __init__(self, pretty):
		self.pretty = pretty

	def __call__(self, obj):
		if self.pretty:
			return json.dumps(obj, indent=4, default=self.default) + '\n'
		else:
			return json.dumps(obj, default=self.default)

	def default(self, o):
		m = getattr(o, 'rest_get', None)
		if m is not None:
			return m()

		if isinstance(o, datetime.datetime):
			return o.isoformat()

		elif isinstance(o, bytes):
			return o.hex()

		try:
			return json.JSONEncoder.default(self, o)
		except TypeError:
			return "{}".format(o)


def json_response(request, data, pretty=None, dumps=JSONDumper, **kwargs):
	'''
	argument `dumps` allows to specify custom JSON dumper for a serialization.
	The default is `JSONDumper` class.
	
	## Pretty Result
	When appending ?pretty=true to any request made, the JSON returned will be pretty formatted (use it for debugging only!).
	'''
	assert issubclass(dumps, JSONDumper)
	pretty = request.query.get('pretty', 'no').lower() in frozenset(['true', '1', 't', 'y', 'yes']) or pretty

	return aiohttp.web.json_response(
		data,
		dumps=dumps(pretty),
		**kwargs
	)


@aiohttp.web.middleware
async def JsonExceptionMiddleware(request, handler):
	'''
	Installation of the handler to a web service:

	websvc.WebApp.middlewares.append(asab.web.rest.JsonExceptionMiddleware)
	'''

	try:
		response = await handler(request)
		return response

	# HTTP errors to JSON
	except aiohttp.web.HTTPError as ex:
		respdict = {
			'status': ex.status,
			'message': ex.text[5:]
		}
		if ex.status >= 400:
			euuid = uuid.uuid4()
			struct_data = {'uuid': str(euuid)}
			respdict['uuid'] = str(euuid)
			struct_data.update(request.headers)
			struct_data['path'] = request.path
			struct_data['status'] = ex.status
			Lex.error(ex, struct_data=struct_data)

		ex.content_type = 'application/json'
		ex.text = json.dumps(respdict, indent=4)
		raise ex

	# KeyError translates to 404
	except KeyError as e:
		euuid = uuid.uuid4()
		Lex.warning("KeyError when handling web request", exc_info=e, struct_data={'uuid': str(euuid)})

		if len(e.args) > 1:
			message = e.args[0] % e.args[1:]
		elif e.args[0] is None:
			message = "KeyError"
		else:
			message = e.args[0]

		return aiohttp.web.Response(
			text=json.dumps({
				"status": 404,
				"message": message,
				"uuid": str(euuid),
			}, indent=4),
			status=404,
			content_type='application/json'
		)

	# Other errors to JSON
	except Exception as e:
		euuid = uuid.uuid4()
		Lex.exception("Exception when handling web request", exc_info=e, struct_data={'uuid': str(euuid)})
		return aiohttp.web.Response(
			text=json.dumps({
				"status": 500,
				"message": "Internal Server Error",
				"uuid": str(euuid),
			}, indent=4),
			status=500,
			content_type='application/json'
		)


def json_schema_handler(json_schema, *_args, **_kwargs):

	"""
	The json schema handler implements validation of JSON documents by JSON schema.
	The library of fastjsonschema implements JSON schema drafts 04, 06 and 07
	https://horejsek.github.io/python-fastjsonschema/

	Examples of use:

	@asab.web.rest.json_schema_handler({
	'type': 'object',
	'properties': {
		'key1': {'type': 'string'},
		'key2': {'type': 'number'},
	}})
<<<<<<< HEAD
	async def login(self, request, *, json_obj):
=======
	async def jsondict(self, request, *, json_data):
		...

...

	@asab.web.rest.json_schema_handler('./data/sample_json_schema.json')
	async def jsonfile(self, request, *, json_data):
>>>>>>> 3eac2c37
		...

	Works for `application/json`, `application/x-www-form-urlencoded` and `multipart/form-data` post requests
	"""

	def decorator(func):
		# Initializing fastjsonschema.compile method and generating
		# the validation function for validating JSON schema

		# JSON schema set as a dict
		if isinstance(json_schema, dict):
			validate = fastjsonschema.compile(json_schema)

		# JSON schema set in a file
		elif isinstance(json_schema, str):
			with open(json_schema) as f:
				schema = json.load(f)
				validate = fastjsonschema.compile(schema)
		else:
			raise ValueError("JSON schema input must be type <class 'dict'> or type <class 'str'>, "
							 "not type {}.".format(type(json_schema)))

		validate = fastjsonschema.compile(schema)
		form_content_types = frozenset(['', 'application/x-www-form-urlencoded', 'multipart/form-data'])

		async def validator(*args, **kwargs):
<<<<<<< HEAD
			# Initializing fastjsonschema.compile method and generating
			# the validation function for validating JSON schema
=======
>>>>>>> 3eac2c37
			request = args[-1]
			if request.content_type == 'application/json':
				data = await request.json()
			elif request.content_type in form_content_types:
				multi_dict = await request.post()
				data = {k: v for k, v in multi_dict.items()}
			else:
				Lex.warning(f"Unsupported content-type {request.content_type} for request {request}")
				raise aiohttp.web.HTTPBadRequest(reason=f"Unsupported content-type {request.content_type}")
			# Checking the validation on JSON data set
<<<<<<< HEAD
			try:
				validate(data)
				kwargs['json_obj'] = data
			except fastjsonschema.exceptions.JsonSchemaException as e:
				Lex.warning(f"Can not validate request {request}. Reason: {e}")
				raise aiohttp.web.HTTPBadRequest(reason=str(e))
			except Exception as e:
				Lex.error(f"Unknown validation error for request {request}. Reason: {e}")
				raise e

			return await func(*args, **kwargs)

=======
			validate(json.loads(data))
			kwargs['json_data'] = json.loads(data)
			return await func(*args, **kwargs)
>>>>>>> 3eac2c37
		return validator

	return decorator
<|MERGE_RESOLUTION|>--- conflicted
+++ resolved
@@ -142,17 +142,13 @@
 		'key1': {'type': 'string'},
 		'key2': {'type': 'number'},
 	}})
-<<<<<<< HEAD
-	async def login(self, request, *, json_obj):
-=======
-	async def jsondict(self, request, *, json_data):
+	async def login(self, request, *, json_data):
 		...
 
-...
+	or by specifying json as file
 
 	@asab.web.rest.json_schema_handler('./data/sample_json_schema.json')
-	async def jsonfile(self, request, *, json_data):
->>>>>>> 3eac2c37
+	async def login(self, request, *, json_data):
 		...
 
 	Works for `application/json`, `application/x-www-form-urlencoded` and `multipart/form-data` post requests
@@ -172,18 +168,15 @@
 				schema = json.load(f)
 				validate = fastjsonschema.compile(schema)
 		else:
-			raise ValueError("JSON schema input must be type <class 'dict'> or type <class 'str'>, "
-							 "not type {}.".format(type(json_schema)))
-
-		validate = fastjsonschema.compile(schema)
+			raise ValueError(
+				"JSON schema input must be type <class 'dict'> or type <class 'str'>, "
+				"not type {}.".format(type(json_schema)))
+
 		form_content_types = frozenset(['', 'application/x-www-form-urlencoded', 'multipart/form-data'])
 
 		async def validator(*args, **kwargs):
-<<<<<<< HEAD
 			# Initializing fastjsonschema.compile method and generating
 			# the validation function for validating JSON schema
-=======
->>>>>>> 3eac2c37
 			request = args[-1]
 			if request.content_type == 'application/json':
 				data = await request.json()
@@ -194,10 +187,9 @@
 				Lex.warning(f"Unsupported content-type {request.content_type} for request {request}")
 				raise aiohttp.web.HTTPBadRequest(reason=f"Unsupported content-type {request.content_type}")
 			# Checking the validation on JSON data set
-<<<<<<< HEAD
 			try:
 				validate(data)
-				kwargs['json_obj'] = data
+				kwargs['json_data'] = data
 			except fastjsonschema.exceptions.JsonSchemaException as e:
 				Lex.warning(f"Can not validate request {request}. Reason: {e}")
 				raise aiohttp.web.HTTPBadRequest(reason=str(e))
@@ -207,11 +199,6 @@
 
 			return await func(*args, **kwargs)
 
-=======
-			validate(json.loads(data))
-			kwargs['json_data'] = json.loads(data)
-			return await func(*args, **kwargs)
->>>>>>> 3eac2c37
 		return validator
 
 	return decorator
