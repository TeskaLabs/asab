import re
import io
import time
import os.path
import typing
import tarfile
import asyncio
import logging
import tempfile
import functools
import configparser
import contextlib

import yaml

from ..abc import Service
from ..config import Config
from ..log import LOG_NOTICE
from .item import LibraryItem
from ..application import Application
from .providers.abc import LibraryProviderABC
from ..exceptions import LibraryInvalidPathError

#

L = logging.getLogger(__name__)
LogObsolete = logging.getLogger("OBSOLETE")

#


class LibraryService(Service):
	"""
	Configuration:

	```ini
	[library]
	providers:
		provider+1://
		provider+2://
		provider+3://
	```

	The order of providers is important, the priority (or layering) is top-down.

	Each library provider is specified by URL/URI schema:

	* `zk://` or `zookeeper://` for ZooKeeper provider
	* `file://` or local path for FileSystem provider
	* `azure+https://` for Microsoft Azure Storage provider.
	* `git+https://` for Git provider.
	* `libsreg+https://` for Libraries provider.

	The first provider is responsible for providing `/.disabled.yaml`.

	A library is created in “not ready” state, each provider then informs the library when it is ready
	(eg. Zookeeper provider needs to connect to Zookeeper servers). Only after all providers are ready, the library itself becomes ready.
	The library indicates that by the PubSub event `Library.ready!`.
	"""

	def __init__(self, app: Application, service_name: str, paths: typing.Union[str, typing.List[str], None] = None):
		"""
		Initialize the LibraryService.

		The library service is designed to "exist" in multiple instances,
		with different `paths` setups.
		For that reason, you have to provide unique `service_name`
		and there is no _default_ value for that.

		If `paths` are not provided, they are fetched from `[library]providers` configuration.

		Args:
			app: The ASAB Application.
			service_name: A unique name of the service.
			paths (str | list[str] | None ): Either single path or list of paths with which LibraryService is connected.
		"""

		super().__init__(app, service_name)
		self.Libraries: list[LibraryProviderABC] = []
		self.Disabled: dict = {}
		self.DisabledPaths: list = []

		if paths is None:
			# load them from configuration
			try:
				paths = Config.getmultiline("library", "providers")
			except configparser.NoOptionError:
				L.critical("'providers' option is not present in configuration section 'library'.")
				raise SystemExit("Exit due to a critical configuration error.")

		# paths can be string if specified as argument
		if isinstance(paths, str):
			paths = re.split(r"\s+", paths)

		for layer, path in enumerate(paths):
			# Create library for each layer of paths
			self._create_library(path, layer)

		app.PubSub.subscribe("Application.tick/60!", self._on_tick60)


	async def finalize(self, app):
		while len(self.Libraries) > 0:
			lib = self.Libraries.pop(-1)
			await lib.finalize(self.App)

	async def _on_tick60(self, message_type):
		await self._read_disabled()

	def _create_library(self, path, layer):
		library_provider = None
		if path.startswith('zk://') or path.startswith('zookeeper://'):
			from .providers.zookeeper import ZooKeeperLibraryProvider
			library_provider = ZooKeeperLibraryProvider(self, path, layer)

		elif path.startswith('./') or path.startswith('/') or path.startswith('file://'):
			from .providers.filesystem import FileSystemLibraryProvider
			library_provider = FileSystemLibraryProvider(self, path, layer)

		elif path.startswith('azure+https://'):
			from .providers.azurestorage import AzureStorageLibraryProvider
			library_provider = AzureStorageLibraryProvider(self, path, layer)

		elif path.startswith('git+'):
			from .providers.git import GitLibraryProvider
			library_provider = GitLibraryProvider(self, path, layer)

		elif path.startswith('libsreg+'):
			from .providers.libsreg import LibsRegLibraryProvider
			library_provider = LibsRegLibraryProvider(self, path, layer)

		elif path == '' or path.startswith("#") or path.startswith(";"):
			# This is empty or commented line
			return

		else:
			L.error("Incorrect/unknown provider for '{}'".format(path))
			raise SystemExit("Exit due to a critical configuration error.")

		self.Libraries.append(library_provider)

	def is_ready(self) -> bool:
		"""
		Check if all the libraries are ready.

		Returns:
			True if all libraries are ready, otherwise False.
		"""
		if len(self.Libraries) == 0:
			return False

		return functools.reduce(
			lambda x, provider: provider.IsReady and x,
			self.Libraries,
			True
		)

	async def _set_ready(self, provider):
		if len(self.Libraries) == 0:
			return

		if (provider == self.Libraries[0]) and provider.IsReady:
			await self._read_disabled()

		if self.is_ready():
			L.log(LOG_NOTICE, "is ready.", struct_data={'name': self.Name})
			self.App.PubSub.publish("Library.ready!", self)
		elif not provider.IsReady:
			L.log(LOG_NOTICE, "is NOT ready.", struct_data={'name': self.Name})
			self.App.PubSub.publish("Library.not_ready!", self)

	async def find(self, path: str) -> typing.Optional[typing.List[str]]:
		"""
		Searches for files with a specific name within a library, using the provided path.

		The method traverses the library directories, looking for files that match the given filename.
		It returns a list of paths leading to these files, or `None` if no such files are found.

		Args:
			path (str): The path specifying the filename and its location within the library.
						The path should start with a forward slash and include the filename.
						Example: '/library/Templates/.setup.yaml'

		Returns:
			typing.Optional[typing.List[str]]: A list containing the paths to the found files,
											`or an `empty list` if no files are found that match the filename.
		"""
		_validate_path_item(path)

		results = []
		for library in self.Libraries:
			found_files = await library.find(path)
			if found_files:
				results.extend(found_files)

		return results

	async def read(self, path: str, tenant: typing.Optional[str] = None) -> typing.Optional[typing.IO]:
		"""
		THIS IS OBSOLETED METHOD, USE `open(...)` !!!

		Read the content of the library item specified by `path`. This method can be used only after the Library is ready.

		Args:
			path (str): Path to the file, `LibraryItem.name` can be used directly.
			tenant (str | None): The tenant to apply. If not specified, the global access is assumed.

		Returns:
			( IO | None ): Readable stream with the content of the library item. `None` is returned if the item is not found or if it is disabled (either globally or for the specified tenant).

		Example:

		```python
		itemio = await library.read('/path', 'tenant')
		if itemio is not None:
			with itemio:
				return itemio.read()
		```
		"""

		LogObsolete.warning("Method 'LibraryService.read()' is obsolete. Use 'LibraryService.open()' method instead.")
		_validate_path_item(path)

		if self.check_disabled(path, tenant=tenant):
			return None

		for library in self.Libraries:
			itemio = await library.read(path)
			if itemio is None:
				continue
			return itemio

		return None


	@contextlib.asynccontextmanager
	async def open(self, path: str, tenant: typing.Optional[str] = None):
		"""
		Read the content of the library item specified by `path` in a SAFE way, protected by a context manager/with statement.
		This method can be used only after the Library is ready.

		Example:

		```python
		async with self.App.LibraryService.open(path) as b:
			if b is None:
				return None

			text = b.read().decode("utf-8")
		```
		"""

		_validate_path_item(path)

		# Same functionality as in read() method
		itemio = None
		disabled = self.check_disabled(path, tenant=tenant)
		if not disabled:
			for library in self.Libraries:
				itemio = await library.read(path)
				if itemio is not None:
					break

		if itemio is None:
			yield itemio
		else:
			try:
				yield itemio
			finally:
				itemio.close()


	async def list(self, path: str = "/", tenant: typing.Optional[str] = None, recursive: bool = False) -> typing.List[LibraryItem]:
		"""
		List the directory of the library specified by the path that are enabled for the specified tenant. This method can be used only after the Library is ready.

		Args:
			path (str): Path to the directory.
			tenant (str | None): If specified, items that are enabled for the tenant are filtered.
			recursive (bool): If `True`, return a list of items located at `path` and its subdirectories.

		Returns:
			List of items that are enabled for the tenant.
		"""

		_validate_path_directory(path)

		# List requested level using all available providers
		items = await self._list(path, tenant, providers=self.Libraries)

		if recursive:
			# If recursive scan is requested, then iterate thru list of items
			# find 'dir' types there and list them.
			# Output of this list is attached to the list for recursive scan
			# and also to the final output
			recitems = list(items[:])

			while len(recitems) > 0:

				item = recitems.pop(0)
				if item.type != 'dir':
					continue

				child_items = await self._list(item.name, tenant, providers=item.providers)
				items.extend(child_items)
				recitems.extend(child_items)
		return items

	async def _list(self, path, tenant, providers):
		items: list[LibraryItem] = []
		unique_items: dict[str, LibraryItem] = dict()

		# List items from every provider concurrently
		tasks = [asyncio.create_task(provider.list(path)) for provider in providers]
		for layer, task in enumerate(asyncio.as_completed(tasks)):
			try:
				items_list_from_provider: list[LibraryItem] = await task
			except KeyError:
				# The path doesn't exists in the provider
				continue
			except Exception:
				L.exception("Unexpected error when listing path '{}' by {}".format(path, providers[layer]))
				continue

<<<<<<< HEAD
			for item in ress:
				item.disabled = self.check_disabled(item.name, tenant)
=======
			for item in items_list_from_provider:
				item.disabled = self.check_disabled(item.name, tenant=tenant)
>>>>>>> b8caf49a

				# If the item already exists, merge or override it
				pitem = unique_items.get(item.name)
				if pitem is not None:
					if pitem.type == 'dir' and item.type == 'dir':
						# Directories are joined
						pitem.providers.extend(item.providers)
					elif pitem.type == 'item':
						for i, provider in enumerate(providers):
							if provider in item.providers:
								index = i
								break
						pitem.override = index
				else:
					# Other item types are skipped
					unique_items[item.name] = item
					items.append(item)

		# Sort items by name
		items.sort(key=lambda x: x.name)
		return items

	async def _read_disabled(self):
		# `.disabled.yaml` is read from the first configured library
		# It is applied on all libraries in the configuration.
		disabled = await self.Libraries[0].read('/.disabled.yaml')

		if disabled is None:
			self.Disabled = {}
			self.DisabledPaths = []
			return

		try:
			disabled = yaml.safe_load(disabled)
		except Exception:
			self.Disabled = {}
			self.DisabledPaths = []
			L.exception("Failed to parse '/.disabled.yaml'")
			return

		if disabled is None:
			self.Disabled = {}
			self.DisabledPaths = []
			return

		if isinstance(disabled, set):
			# This is for a backward compatibility (Aug 2023)
			self.Disabled = {key: '*' for key in self.Disabled}
			self.DisabledPaths = []
			return

		self.Disabled = {}
		self.DisabledPaths = []
		for k, v in disabled.items():
			if k.endswith('/'):
				self.DisabledPaths.append((k, v))
			else:
				self.Disabled[k] = v

		# Sort self.DisabledPaths from the shortest to longest
		self.DisabledPaths.sort(key=lambda x: len(x[0]))


	def check_disabled(self, path: str, tenant: typing.Optional[str] = None) -> bool:
		"""
		Check if the item specified in path is disabled, either globally or for the specified tenant.

		Args:
			path (str): Path to the item to be checked.
			tenant (str | None): The tenant to apply. If not specified, the global access is assumed.

		Returns:
			`True` if the item is disabled for the tenant.
		"""
		if not isinstance(path, str) or not path:
			raise LibraryInvalidPathError(
				message="Argument 'path' must be a non-empty string.",
				path=path,
			)

		# First check disabled by path
		for dp, disabled in self.DisabledPaths:
			if path.startswith(dp):
				if '*' in disabled:
					# Path is disabled for everybody
					return True

				if tenant is not None and tenant in disabled:
					# Path is disabled for a specified tenant
					return True

		# Then check for a specific item entries

		disabled = self.Disabled.get(path)

		if disabled is None:
			return False

		if '*' in disabled:
			# Item is disabled for everybody
			return True

		if tenant is not None and tenant in disabled:
			# Item is disabled for a specified tenant
			return True

		return False

	async def export(self, path: str = "/", tenant: typing.Optional[str] = None, remove_path: bool = False) -> typing.IO:
		"""
		Return a file-like stream containing a gzipped tar archive of the library contents of the path.

		Args:
			path: The path to export.
			tenant (str | None ): The tenant to use for the operation.
			remove_path: If `True`, the path will be removed from the tar file.

		Returns:
			A file object containing a gzipped tar archive.
		"""

		_validate_path_directory(path)

		fileobj = tempfile.TemporaryFile()
		tarobj = tarfile.open(name=None, mode='w:gz', fileobj=fileobj)

		items = await self._list(path, tenant, providers=self.Libraries[:1])
		recitems = list(items[:])

		while len(recitems) > 0:

			item = recitems.pop(0)
			if item.type != 'dir':
				continue

			child_items = await self._list(item.name, tenant, providers=item.providers)
			items.extend(child_items)
			recitems.extend(child_items)

		for item in items:
			if item.type != 'item':
				continue
			my_data = await self.Libraries[0].read(item.name)
			if remove_path:
				assert item.name.startswith(path)
				tar_name = item.name[len(path):]
			else:
				tar_name = item.name
			info = tarfile.TarInfo(tar_name)
			my_data.seek(0, io.SEEK_END)
			info.size = my_data.tell()
			my_data.seek(0, io.SEEK_SET)
			info.mtime = time.time()
			tarobj.addfile(tarinfo=info, fileobj=my_data)

		tarobj.close()
		fileobj.seek(0)
		return fileobj


	async def subscribe(self, paths: typing.Union[str, typing.List[str]]) -> None:
		"""
		Subscribe to changes for specified paths of the library.

		In order to notify on changes in the Library, this method must be used after the Library is ready.

		Args:
			paths (str | list[str]): Either single path or list of paths to be subscribed. All the paths must be absolute (start with '/').

		Examples:
		```python
		class MyApplication(asab.Application):

			async def initialize(self):
				self.PubSub.subscribe("Library.ready!", self.on_library_ready
				self.PubSub.subscribe("Library.change!", self.on_library_change)

			async def on_library_ready(self, event_name, library=None):
				await self.LibraryService.subscribe(["/alpha","/beta"])

			def on_library_change(self, message, provider, path):
				print("New changes in the library found by provider: '{}'".format(provider))

		```
		"""
		if isinstance(paths, str):
			paths = [paths]
		for path in paths:
			if not path.startswith("/"):
				raise LibraryInvalidPathError(
					message="Directory path must start with '/' when subscribing to Library changes.",
					path=path,
				)

			for provider in self.Libraries:
				await provider.subscribe(path)


def _validate_path_item(path: str) -> None:
	# File path must start with '/'
	if not path.startswith("/"):
		raise LibraryInvalidPathError(
			message="Item path must start with '/' (e.g. '/Templates/item.json')",
			path=path,
		)

	# File path must end with extension (e.g. '.json')
	if not len(os.path.splitext(path)[1]) > 0:
		raise LibraryInvalidPathError(
			message="Item path must end with an extension (e.g. '/Templates/item.json')",
			path=path,
		)

	if ".." in path:
		raise LibraryInvalidPathError(
			message="Item path cannot contain '..'",
			path=path,
		)

	if "~" in path:
		raise LibraryInvalidPathError(
			message="Item path cannot contain '~'",
			path=path,
		)


def _validate_path_directory(path: str) -> None:
	# Directory path must start with '/'
	if not path.startswith("/"):
		raise LibraryInvalidPathError(
			message="Directory path must start with '/' (e.g. '/Templates/Email/')",
			path=path,
		)

	# Directory path must end with '/'
	if not path.endswith("/"):
		raise LibraryInvalidPathError(
			message="Directory path must end with '/' (e.g. '/Templates/Email/')",
			path=path,
		)

	# Directory path cannot contain '//'
	if "//" in path:
		raise LibraryInvalidPathError(
			message="Directory path cannot contain '//' (e.g. '/Templates/Email/')",
			path=path,
		)

	if ".." in path:
		raise LibraryInvalidPathError(
			message="Directory path cannot contain '..'",
			path=path,
		)

	if "~" in path:
		raise LibraryInvalidPathError(
			message="Directory path cannot contain '~'",
			path=path,
		)<|MERGE_RESOLUTION|>--- conflicted
+++ resolved
@@ -322,13 +322,8 @@
 				L.exception("Unexpected error when listing path '{}' by {}".format(path, providers[layer]))
 				continue
 
-<<<<<<< HEAD
-			for item in ress:
-				item.disabled = self.check_disabled(item.name, tenant)
-=======
 			for item in items_list_from_provider:
 				item.disabled = self.check_disabled(item.name, tenant=tenant)
->>>>>>> b8caf49a
 
 				# If the item already exists, merge or override it
 				pitem = unique_items.get(item.name)
