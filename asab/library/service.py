<<<<<<< HEAD
=======
import logging
import asab
import configparser
>>>>>>> 3b233d64
import re
import logging

from ..abc import Service
from ..config import Config

from .providers.filesystem import FileSystemLibraryProvider
from .providers.zookeeper import ZooKeeperLibraryProvider

#

L = logging.getLogger(__name__)

#


<<<<<<< HEAD
class LibraryService(Service):

	def __init__(self, app, service_name):
		super().__init__(app, service_name)
		paths = Config["library"]["providers"]
=======
asab.Config.add_defaults(
	{
		'library': {
			# 'providers'': ''
		}
	}
)


class LibraryService(asab.Service):

	def __init__(self, app, service_name):
		super().__init__(app, service_name)
		try:
			asab.Config.get("library", 'providers')
		except configparser.NoOptionError:
			L.critical("'providers' option is not present in configuration section 'library'.")
			raise SystemExit("Exit due to a critical configuration error.")

		paths = asab.Config["library"]["providers"]
>>>>>>> 3b233d64
		self.Libraries = dict()
		for path in re.split(r"\s+", paths):
			self._create_library(path)

	def _create_library(self, path):
		library_provider = None
		if path.startswith('zk://') or path.startswith('zookeeeper://'):
			library_provider = ZooKeeperLibraryProvider(self.App, path)

		elif path.startswith('./') or path.startswith('/') or path.startswith('file://'):
			library_provider = FileSystemLibraryProvider(self.App, path)

		else:
			L.error("Incorrect providers passed.")
			raise SystemExit("Exit due to a critical configuration error.")

		self.Libraries[path] = library_provider

	async def read(self, path):
		for library in self.Libraries.values():
			item = await library.read(path)
			if item is not None:
				return item

	async def list(self, path, tenant=None, recursive=False):
		""" Tenant is an optional parameter to list method for "disable" evaluation.
			and default recursive is False.

			When tenant=None
			The method returns list of yaml files.
			When tenant='xxxxx'
			The method returns list of yaml files that are disabled for tenant 'xxxxx'.

			When recursive=True
			returns a list of yaml files located in zero or more directories and
			subdirectories.
			When recursive=False
			returns a list of yaml files located in /library.
		"""
		for library in self.Libraries.values():
			item = await library.list(path, tenant, recursive)
			if item is not None:
				return item<|MERGE_RESOLUTION|>--- conflicted
+++ resolved
@@ -1,9 +1,3 @@
-<<<<<<< HEAD
-=======
-import logging
-import asab
-import configparser
->>>>>>> 3b233d64
 import re
 import logging
 
@@ -20,37 +14,21 @@
 #
 
 
-<<<<<<< HEAD
 class LibraryService(Service):
 
 	def __init__(self, app, service_name):
 		super().__init__(app, service_name)
-		paths = Config["library"]["providers"]
-=======
-asab.Config.add_defaults(
-	{
-		'library': {
-			# 'providers'': ''
-		}
-	}
-)
 
-
-class LibraryService(asab.Service):
-
-	def __init__(self, app, service_name):
-		super().__init__(app, service_name)
 		try:
-			asab.Config.get("library", 'providers')
+			paths = Config.get("library", 'providers')
 		except configparser.NoOptionError:
 			L.critical("'providers' option is not present in configuration section 'library'.")
 			raise SystemExit("Exit due to a critical configuration error.")
 
-		paths = asab.Config["library"]["providers"]
->>>>>>> 3b233d64
 		self.Libraries = dict()
 		for path in re.split(r"\s+", paths):
 			self._create_library(path)
+
 
 	def _create_library(self, path):
 		library_provider = None
@@ -65,6 +43,7 @@
 			raise SystemExit("Exit due to a critical configuration error.")
 
 		self.Libraries[path] = library_provider
+
 
 	async def read(self, path):
 		for library in self.Libraries.values():
