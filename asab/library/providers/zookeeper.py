import io
import asyncio
import hashlib
import typing
import logging
import functools
import os.path
import urllib.parse

import kazoo.exceptions

from .abc import LibraryProviderABC
from ..item import LibraryItem
from ...zookeeper import ZooKeeperContainer

# contextvars.py
from contextvars import ContextVar

# Define a context variable for tenant
TenantContextVar = ContextVar('tenant', default=None)

#

L = logging.getLogger(__name__)

#


class ZooKeeperLibraryProvider(LibraryProviderABC):

	"""

	Configuration variant:


	1) ZooKeeper provider is fully configured from [zookeeper] section

	.. code::

		[zookeeper]
		servers=zookeeper-1:2181,zookeeper-2:2181,zookeeper-3:2181
		path=/library

		[library]
		providers:
			zk://



	2) ZooKeeper provider is configured by `servers` from [zookeeper] section and path from URL

	Path will be `/library`.

	.. code::

		[zookeeper]
		servers=zookeeper-1:2181,zookeeper-2:2181,zookeeper-3:2181
		path=/else

		[library]
		providers:
			zk:///library


	2.1) ZooKeeper provider is configured by `servers` from [zookeeper] section and path from URL

	Path will be `/`, this is a special case to 2)

	.. code::

		[zookeeper]
		servers=zookeeper-1:2181,zookeeper-2:2181,zookeeper-3:2181
		path=/else

		[library]
		providers:
			zk:///

	3) ZooKeeper provider is fully configured from URL

	.. code::

		[library]
		providers:
			zk://zookeeper-1:2181,zookeeper-2:2181,zookeeper-3:2181/library


	4) ZooKeeper provider is configured by `servers` from [zookeeper] section and  joined `path` from [zookeeper] and
	path from URL

	Path will be `/else/library`

	.. code::

		[zookeeper]
		servers=zookeeper-1:2181,zookeeper-2:2181,zookeeper-3:2181
		path=/else

		[library]
		providers:
			zk://./library


	If `path` from [zookeeper] section is missing, an application class name will be used
	Ex. `/BSQueryApp/library`

	Usage of TenantContextVar:
		The 'TenantContextVar' context variable is used to specify the current tenant context.
		It can be set at the beginning of an operation (e.g., a web request) to ensure that all
		subsequent operations within that context are executed under the specified tenant.
		The context variable is reset to its default value (None) at the end of the operation.

	Example:
	```
	tenant_token = TenantContextVar.set('default')
	LibraryService.read("asab/library/schema.json")
	TenantContextVar.reset(tenant_token)  # Reset to default context
	```

	"""

	def __init__(self, library, path, layer):
		super().__init__(library, layer)

		url_pieces = urllib.parse.urlparse(path)

		self.FullPath = url_pieces.scheme + '://'
		self.BasePath = url_pieces.path.lstrip("/")
		while self.BasePath.endswith("/"):
			self.BasePath = self.BasePath[:-1]
		self.BasePath = '/' + self.BasePath
		if self.BasePath == '/':
			self.BasePath = ''

		if url_pieces.netloc in ["", "."]:
			# if netloc is not provided `zk:///path`, then use `zookeeper` section from config
			config_section_name = 'zookeeper'
			z_url = None
		else:
			config_section_name = ''
			z_url = path

		# Initialize ZooKeeper client
		zksvc = self.App.get_service("asab.ZooKeeperService")
		self.ZookeeperContainer = ZooKeeperContainer(
			zksvc,
			config_section_name=config_section_name,
			z_path=z_url
		)
		self.Zookeeper = self.ZookeeperContainer.ZooKeeper

		if config_section_name == 'zookeeper':
			self.FullPath += self.ZookeeperContainer.Config['servers']
		else:
			self.FullPath += url_pieces.netloc

		# Handle `zk://` configuration
		if z_url is None and url_pieces.netloc == "" and url_pieces.path == "" and self.ZookeeperContainer.Path != '':
			self.BasePath = '/' + self.ZookeeperContainer.Path

		# Handle `zk://./path` configuration
		if z_url is None and url_pieces.netloc == "." and self.ZookeeperContainer.Path != '':
			self.BasePath = '/' + self.ZookeeperContainer.Path + self.BasePath

		self.FullPath += self.BasePath

		self.VersionNodePath = self.build_path('/.version.yaml')
		self.Version = None  # Will be read when a library become ready
		self.VersionWatch = None

		self.App.PubSub.subscribe("ZooKeeperContainer.state/CONNECTED!", self._on_zk_connected)
		self.App.PubSub.subscribe("ZooKeeperContainer.state/LOST!", self._on_zk_lost)
		self.App.PubSub.subscribe("ZooKeeperContainer.state/SUSPENDED!", self._on_zk_lost)
		self.App.PubSub.subscribe("Application.tick/60!", self._get_version_counter)

		# This will check a library for changes in subscribed folders even without version counter change.
		self.App.PubSub.subscribe("Application.tick/60!", self._on_library_changed)

		self.Subscriptions = {}


	async def finalize(self, app):
		"""
		The `finalize` function is called when the application is shutting down
		"""
		await self.Zookeeper._stop()


	async def _on_zk_connected(self, event_name, zkcontainer):
		"""
		When the Zookeeper container is connected, set the self.Zookeeper property to the Zookeeper object.
		"""
		if zkcontainer != self.ZookeeperContainer:
			return

		L.info("is connected.", struct_data={'path': self.FullPath})

		def on_version_changed(version, event):
			self.App.Loop.call_soon_threadsafe(self._check_version_counter, version)

		def install_watcher():
			return kazoo.recipe.watchers.DataWatch(self.Zookeeper.Client, self.VersionNodePath, on_version_changed)

		self.VersionWatch = await self.Zookeeper.ProactorService.execute(install_watcher)

		await self._set_ready()


	async def _on_zk_lost(self, event_name, zkcontainer):
		if zkcontainer != self.ZookeeperContainer:
			return

		await self._set_ready(ready=False)


	async def _get_version_counter(self, event_name=None):
		if self.Zookeeper is None:
			return

		version = await self.Zookeeper.get_data(self.VersionNodePath)
		self._check_version_counter(version)




	def _check_version_counter(self, version):
		# If version is `None` aka `/.version.yaml` doesn't exists, then assume version -1
		if version is not None:
			try:
				version = int(version)
			except ValueError:
				version = 1
		else:
			version = 1

		if self.Version is None:
			# Initial grab of the version
			self.Version = version
			return

		if self.Version == version:
			# The version has not changed
			return

		asyncio.create_task(self._on_library_changed())

	async def read(self, path: str) -> typing.IO:
		if self.Zookeeper is None:
			L.warning("Zookeeper Client has not been established (yet). Cannot read {}".format(path))
			raise RuntimeError("Zookeeper Client has not been established (yet). Not ready.")

		try:
			# Try tenant-specific path first
			node_path = self.build_path(path, tenant_specific=True)
			node_data = await self.Zookeeper.get_data(node_path)

			# If not found, try the normal path
			if node_data is None:
				node_path = self.build_path(path, tenant_specific=False)
				node_data = await self.Zookeeper.get_data(node_path)

			if node_data is not None:
				return io.BytesIO(initial_bytes=node_data)
			else:
				return None

		except kazoo.exceptions.ConnectionClosedError:
			L.warning("Zookeeper library provider is not ready")
			raise RuntimeError("Zookeeper library provider is not ready")

	async def list(self, path: str) -> list:
		if self.Zookeeper is None:
			L.warning("Zookeeper Client has not been established (yet). Cannot list {}".format(path))
			raise RuntimeError("Zookeeper Client has not been established (yet). Not ready.")

		# Process global nodes
		global_node_path = self.build_path(path, tenant_specific=False)
		global_nodes = await self.Zookeeper.get_children(global_node_path) or []
		global_items = await self.process_nodes(global_nodes, path)

		# Process tenant-specific nodes
		tenant_node_path = self.build_path(path, tenant_specific=True)
		if tenant_node_path != global_node_path:
			tenant_nodes = await self.Zookeeper.get_children(tenant_node_path) or []
			tenant_items = await self.process_nodes(tenant_nodes, path)
		else:
			tenant_items = []

		# Combine items, with tenant items taking precedence over global ones
		combined_items = {item.name: item for item in global_items}
		combined_items.update({item.name: item for item in tenant_items})

		return list(combined_items.values())

	async def process_nodes(self, nodes, base_path):
		items = []
		for node in nodes:
			# Remove any component that starts with '.'
			startswithdot = functools.reduce(lambda x, y: x or y.startswith('.'), node.split(os.path.sep), False)
			if startswithdot:
				continue

<<<<<<< HEAD
			if '.' in node and not node.endswith(('.io', '.d')):
				# We detect files in Zookeeper by the presence of a dot in the filename,
				# but exclude filenames ending with '.io' or '.d' (e.g., 'logman.io', server_https.d)
				# from being considered as files.
				fname = base_path + node
=======
			# Extract the last 5 characters of the node name
			last_five_chars = node[-5:]

			# Check if there is a period in the last five characters,
			# We detect files in Zookeeper by the presence of a dot in the filename,
			# but exclude filenames ending with '.io' or '.d' (e.g., 'logman.io', server_https.d)
			# from being considered as files.
			if '.' in last_five_chars and not node.endswith(('.io', '.d')):
				fname = path + node
>>>>>>> fd17a6f2
				ftype = "item"
			else:
				fname = base_path + node + '/'
				ftype = "dir"

			items.append(LibraryItem(
				name=fname,
				type=ftype,
				layer=self.Layer,
				providers=[self],
			))

		return items

	def build_path(self, path, tenant_specific=False):
		assert path[:1] == '/'
		if path != '/':
			node_path = self.BasePath + path
		else:
			node_path = self.BasePath

		tenant = TenantContextVar.get() if tenant_specific else None

		if tenant:
			node_path = self.BasePath + '/.tenants/' + tenant + path

		node_path = node_path.rstrip("/")

		assert '//' not in node_path, "Directory path cannot contain double slashes (//). Example format: /library/Templates/"
		assert node_path[0] == '/', "Directory path must start with a forward slash (/). For example: /library/Templates/"

		return node_path

	async def subscribe(self, path):
		path = self.BasePath + path
		self.Subscriptions[path] = await self._get_directory_hash(path)


	async def _get_directory_hash(self, path):
		def recursive_traversal(path, digest):
			if not self.Zookeeper.Client.exists(path):
				return

			children = self.Zookeeper.Client.get_children(path)
			for child in children:
				if path != "/":
					child_path = "{}/{}".format(path, child)
				else:
					child_path = "/{}".format(child)
				zstat = self.Zookeeper.Client.exists(child_path)
				digest.update("{}\n{}\n".format(child_path, zstat.version).encode('utf-8'))
				recursive_traversal(child_path, digest)

		digest = hashlib.sha1()
		await self.Zookeeper.ProactorService.execute(recursive_traversal, path, digest)
		return digest.digest()


	async def _on_library_changed(self, event_name=None):
		for path, digest in self.Subscriptions.items():
			try:
				newdigest = await self._get_directory_hash(path)
				if newdigest != digest:
					self.Subscriptions[path] = newdigest
					self.App.PubSub.publish("Library.change!", self, path)
			except Exception as e:
				L.error("Failed to process library change for path: '{}'. Reason: '{}'".format(path, e))

	async def find(self, filename: str) -> list:
		"""
		Recursively search for files ending with a specific name in ZooKeeper nodes, starting from the base path.

		:param filename: The filename to search for (e.g., '.setup.yaml')
		:return: A list of LibraryItem objects for files ending with the specified name,
				or an empty list if no matching files were found.
		"""
		results = []
		await self._recursive_find(self.BasePath, filename, results)
		return results

	async def _recursive_find(self, path, filename, results):
		"""
		The recursive part of the find method.

		:param path: The current path to search
		:param filename: The filename to search for
		:param results: The list where results are accumulated
		"""
		try:
			children = await self.Zookeeper.get_children(path)
			for child in children:
				full_path = "{}/{}".format(path, child).rstrip('/')
				if full_path.endswith(filename):
					item = LibraryItem(
						name=full_path[len(self.BasePath):],
						type="item",  # or "dir" if applicable
						layer=self.Layer,
						providers=[self],
					)
					results.append(item)
				else:
					# Continue searching if it's not the file we're looking for
					if '.' not in child:  # Assuming directories don't have dots in their names
						await self._recursive_find(full_path, filename, results)
		except kazoo.exceptions.NoNodeError:
			pass  # Node does not exist, skip
		except Exception as e:
			L.warning("Error accessing {}: {}".format(path, e))<|MERGE_RESOLUTION|>--- conflicted
+++ resolved
@@ -299,14 +299,6 @@
 			startswithdot = functools.reduce(lambda x, y: x or y.startswith('.'), node.split(os.path.sep), False)
 			if startswithdot:
 				continue
-
-<<<<<<< HEAD
-			if '.' in node and not node.endswith(('.io', '.d')):
-				# We detect files in Zookeeper by the presence of a dot in the filename,
-				# but exclude filenames ending with '.io' or '.d' (e.g., 'logman.io', server_https.d)
-				# from being considered as files.
-				fname = base_path + node
-=======
 			# Extract the last 5 characters of the node name
 			last_five_chars = node[-5:]
 
@@ -315,8 +307,7 @@
 			# but exclude filenames ending with '.io' or '.d' (e.g., 'logman.io', server_https.d)
 			# from being considered as files.
 			if '.' in last_five_chars and not node.endswith(('.io', '.d')):
-				fname = path + node
->>>>>>> fd17a6f2
+				fname = base_path + node
 				ftype = "item"
 			else:
 				fname = base_path + node + '/'
