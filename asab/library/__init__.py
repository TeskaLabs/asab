--- conflicted
+++ resolved
@@ -1,20 +1,14 @@
 import logging
-<<<<<<< HEAD
 
 from ..abc import Module
 from ..config import Config
-from .service import LibraryService
-=======
->>>>>>> 3b233d64
 
-from ..abc.module import Module
 #
 
 L = logging.getLogger(__name__)
 
 #
 
-<<<<<<< HEAD
 Config.add_defaults(
 	{
 		'library': {
@@ -22,22 +16,16 @@
 		}
 	}
 )
-=======
->>>>>>> 3b233d64
-
 
 class Module(Module):
 
 	def __init__(self, app):
 		super().__init__(app)
 		self.App = app
-<<<<<<< HEAD
-		self.service = LibraryService(self.App, "asab.LibraryService")
-=======
+
 		from .service import LibraryService
 		self.service = LibraryService(self.App, "asab.LibraryService")
 
-	__all__ = [
-		"Module",
-	]
->>>>>>> 3b233d64
+__all__ = [
+	"Module",
+]