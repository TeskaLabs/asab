import logging
import asyncio

import asab

#

L = logging.getLogger(__name__)

#


class TaskService(asab.Service):

	'''
	Task service is for managed execution of fire-and-forget, one-off, background tasks.
	The task is a coroutine, future (asyncio.ensure_future) or task (asyncio.create_task).
	The task is executed in the main event loop.
	The task should be a relatively short-lived (~5 seconds) asynchronous procedure.

	The result of the task is collected (and discarted) automatically
	and if there was an exception, it will be printed to the log.
	'''

	def __init__(self, app, service_name="asab.TaskService"):
		super().__init__(app, service_name)

		self.NewTasks = []
		self.PendingTasks = set()
		self.Main = None


	async def initialize(self, app):
		self.start()


	def start(self):
<<<<<<< HEAD
		assert (self.Main is None)
=======
		assert self.Main is None
>>>>>>> d087bff4
		self.Main = asyncio.ensure_future(self.main())
		self.Main.add_done_callback(self._main_task_exited)


	async def finalize(self, app):
		if self.Main is not None:

			task = self.Main
			self.Main = None

			task.cancel()
			try:
				await task
			except asyncio.CancelledError:
				pass
			except Exception as e:
				L.exception("Error '{}' during task service:".format(e))

		total_tasks = len(self.PendingTasks) + len(self.NewTasks)
		if total_tasks > 0:
			L.warning("{} pending and incompleted tasks".format(total_tasks))


	def _main_task_exited(self, ctx):
		if self.Main is None:
			return
		try:
			self.Main.result()
		except asyncio.CancelledError:
			pass
		except Exception as e:
			L.exception("Error '{}' during task service:".format(e))

		self.Main = None
		L.warning("Main task exited unexpectedly, restarting ...")
		self.start()


	def schedule(self, *tasks):
		'''
		Schedule execution of task(s).
		Tasks will be started in 1-5 seconds (not immediately).

		Task can be a simple coroutine, future or task.
		'''
		self.NewTasks.extend(tasks)


	async def main(self):
		while True:

			while len(self.NewTasks) > 0:
				task = self.NewTasks.pop()
				self.PendingTasks.add(task)

			if len(self.PendingTasks) == 0:
				await asyncio.sleep(5.0)
			else:
				done, self.PendingTasks = await asyncio.wait(self.PendingTasks, timeout=1.0)
				for task in done:
					try:
						await task
					except Exception as e:
						L.exception("Error '{}' during task:".format(e))<|MERGE_RESOLUTION|>--- conflicted
+++ resolved
@@ -35,11 +35,7 @@
 
 
 	def start(self):
-<<<<<<< HEAD
-		assert (self.Main is None)
-=======
 		assert self.Main is None
->>>>>>> d087bff4
 		self.Main = asyncio.ensure_future(self.main())
 		self.Main.add_done_callback(self._main_task_exited)
 
