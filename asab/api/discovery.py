--- conflicted
+++ resolved
@@ -16,13 +16,9 @@
 
 
 class DiscoveryService(Service):
-<<<<<<< HEAD
 	"""
 	Service for discovering ASAB microservices in a server cluster. It is based on searching in ZooKeeper `/run` path.
 	"""
-
-=======
->>>>>>> a5d48d65
 	def __init__(self, app, zkc, service_name="asab.DiscoveryService") -> None:
 		super().__init__(app, service_name)
 		self.ZooKeeperContainer = zkc
@@ -76,7 +72,6 @@
 
 	async def _locate(self, locate_params) -> typing.Set[typing.Tuple]:
 		"""
-<<<<<<< HEAD
 		Locate service instances based on their instance ID or service ID.
 
 		Args:
@@ -84,13 +79,6 @@
 			service_id (str): The ID of the service to locate
 
 		Returns: a list of tuples containing the server name and port number of the located service(s).
-=======
-		Locates service instances based on their identifiers.
-
-		:param instance_id: The unique identifier for a specific instance of a service
-		:type instance_id: str
-		:return: a list of tuples containing the server name and port number of the located service(s).
->>>>>>> a5d48d65
 		"""
 		res = set()
 
@@ -262,13 +250,8 @@
 			yield item, json.loads(item_data)
 
 
-<<<<<<< HEAD
-	def session(self):
-		"""
-=======
 	def session(self, base_url=None, **kwargs) -> aiohttp.ClientSession:
 		'''
->>>>>>> a5d48d65
 		Usage:
 
 		```python
@@ -278,11 +261,6 @@
 			# and value the respective service identificator
 			async with session.get("http://my_application_1.instance_id.asab/asab/v1/config") as resp:
 				...
-<<<<<<< HEAD
-		```
-		"""
-		return aiohttp.ClientSession(connector=aiohttp.TCPConnector(resolver=DiscoveryResolver(self)))
-=======
 		'''
 		return aiohttp.ClientSession(base_url, connector=aiohttp.TCPConnector(resolver=DiscoveryResolver(self)), **kwargs)
 
@@ -290,7 +268,6 @@
 	def _update_cache(self, watched_event):
 		# TODO: update just parts of the cache based on the watched_event parameter to be more efficient
 		self.App.TaskService.schedule(self._rescan_advertised_instances())
->>>>>>> a5d48d65
 
 
 class DiscoveryResolver(aiohttp.DefaultResolver):
