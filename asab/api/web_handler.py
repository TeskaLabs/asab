--- conflicted
+++ resolved
@@ -7,17 +7,11 @@
 
 
 class APIWebHandler(object):
-<<<<<<< HEAD
-	def __init__(self, app, webapp, log_handler):
-		self.App = app
+	def __init__(self, api_svc, webapp, log_handler):
+		self.App = api_svc
+		self.ApiService = api_svc
 		# MetricsService initialized in WebService
 		self.MetricsService = self.App.get_service("asab.MetricsService")
-=======
-
-	def __init__(self, api_svc, webapp, log_handler):
-		self.App = api_svc.App
-		self.ApiService = api_svc
->>>>>>> 100182bf
 
 		# Add routes
 		webapp.router.add_get("/asab/v1/environ", self.environ)
@@ -29,39 +23,9 @@
 		webapp.router.add_get("/asab/v1/changelog", self.changelog)
 		webapp.router.add_get("/asab/v1/manifest", self.manifest)
 
-<<<<<<< HEAD
 		webapp.router.add_get("/asab/v1/metrics", self.metrics)
 		webapp.router.add_get("/asab/v1/watch_metrics", self.watch)
 
-=======
-		if "asab:metrics:prometheus" in Config.sections():
-			self.MetricsService = self.App.get_service("asab.MetricsService")
-			if self.MetricsService is None:
-				raise RuntimeError("asab.MetricsService is not available")
-			if self.MetricsService.PrometheusTarget is not None:
-				webapp.router.add_get("/asab/v1/metrics", self.metrics)
-				webapp.router.add_get("/asab/v1/metrics/watch", self.watch)
-
-
-	async def metrics(self, request):
-		text = self.MetricsService.PrometheusTarget.get_open_metric()
-
-		return aiohttp.web.Response(
-			text=text,
-			content_type="text/plain",
-			charset="utf-8",
-		)
-
-
-	async def watch(self, request):
-		text = self.MetricsService.PrometheusTarget.watch_table(request)
-
-		return aiohttp.web.Response(
-			text=text,
-			content_type="text/plain",
-			charset="utf-8",
-		)
->>>>>>> 100182bf
 
 
 	async def changelog(self, request):
@@ -96,8 +60,7 @@
 					result[section][option] = "***"
 				else:
 					result[section][option] = value
-<<<<<<< HEAD
-		return asab.web.rest.json_response(request, result)
+		return json_response(request, result)
 
 	async def metrics(self, request):
 		text = self.MetricsService.MetricsDataStorage.get_all_in_openmetric()
@@ -115,7 +78,4 @@
 			text=text,
 			content_type="text/plain",
 			charset="utf-8",
-		)
-=======
-		return json_response(request, result)
->>>>>>> 100182bf
+		)