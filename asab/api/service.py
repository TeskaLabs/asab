import os
import uuid
import json
import datetime
import logging

from .. import Service, Config
from ..utils import running_in_container
from .web_handler import APIWebHandler
from .log import WebApiLoggingHandler
from .doc import DocWebHandler
from .discovery import DiscoveryService

##

L = logging.getLogger(__name__)


##


class ApiService(Service):

	def __init__(self, app, service_name="asab.ApiService"):
		super().__init__(app, service_name)

		self.WebContainer = None
		self.ZkContainer = None
		self.MetricWebHandler = None

		self.AttentionRequired = {}  # dict of errors found.

		# Manifest
		path = Config.get("general", "manifest")
		if path == "":

			if os.path.isfile("/app/MANIFEST.json"):
				path = "/app/MANIFEST.json"
			elif os.path.isfile("/MANIFEST.json"):
				path = "/MANIFEST.json"
			elif os.path.isfile("MANIFEST.json"):
				path = "MANIFEST.json"

		if len(path) != 0:
			try:
				with open(path) as f:
					self.Manifest = json.load(f)
			except Exception as e:
				L.exception("Error when reading manifest for reason {}".format(e))

		else:
			self.Manifest = None

		# Change log
		path = Config.get("general", "changelog")
		if path == "":
			if os.path.isfile("/app/CHANGELOG.md"):
				path = "/app/CHANGELOG.md"
			elif os.path.isfile("/CHANGELOG.md"):
				path = "/CHANGELOG.md"
			elif os.path.isfile("CHANGELOG.md"):
				path = "CHANGELOG.md"

		if os.path.isfile(path):
			self.ChangeLog = path
		else:
			self.ChangeLog = None

		# Service Discovery
		self.DiscoveryService = None


	def attention_required(self, att: dict, att_id=None):

		if att_id is None:
			# add new attention id to list
			att_id = uuid.uuid4().hex
		self.AttentionRequired[att_id] = att

		# if creation time for att_id is not present then add
		if "_c" not in att:
			att["_c"] = datetime.datetime.utcnow().isoformat() + 'Z'  # This is OK, no tzinfo needed

		# add to microservice json/dict section attention_required
		self._do_zookeeper_adv_data()
		return att_id


	def remove_attention(self, att_id):
		try:
			# find the attention id value and remove it.
			for error_key, error_value in self.AttentionRequired.items():
				if error_key == att_id:
					del self.AttentionRequired[att_id]
					break
		except KeyError:
			L.warning("Key None does not exist.")
			raise Exception("Key None does not exist.")

		self._do_zookeeper_adv_data()


	def initialize_web(self, webcontainer=None):
		'''
		Example:

		websvc = self.App.get_service("asab.WebService")
		webcontainer = asab.web.WebContainer(websvc, 'web')
		ApiService.initialize_web(webcontainer)

		Initialize into a default web container:
		ApiService.initialize_web()
		'''
		assert self.WebContainer is None

		if webcontainer is None:
			websvc = self.App.get_service("asab.WebService")
			webcontainer = websvc.WebContainer

		self.WebContainer = webcontainer

		# TODO: Logging level configurable via config file
		self.APILogHandler = WebApiLoggingHandler(self.App, level=logging.NOTSET)
		self.format = logging.Formatter("%%(asctime)s %%(levelname)s %%(name)s %%(struct_data)s%%(message)s")
		self.APILogHandler.setFormatter(self.format)
		self.Logging = logging.getLogger()
		self.Logging.addHandler(self.APILogHandler)

		self.WebHandler = APIWebHandler(self, self.WebContainer.WebApp, self.APILogHandler)

		self.DocWebHandler = DocWebHandler(self, self.App, self.WebContainer)

		# If asab.MetricsService is available, initialize its web handler
		metrics_svc = self.App.get_service("asab.MetricsService")
		if metrics_svc is not None:
			from ..metrics.web_handler import MetricWebHandler
			self.MetricWebHandler = MetricWebHandler(metrics_svc, self.WebContainer.WebApp)

		self.App.PubSub.subscribe("WebContainer.started!", self._on_webcontainer_start)


	def initialize_zookeeper(self, zoocontainer=None):
		'''
		Example:

		Initialize into a default zookeeper container:

		```
		ApiService.initialize_zookeeper()
		```


		Intialize with a custom Zookeeper container:

		```
		zksvc = self.App.get_service("asab.ZooKeeperService")
		zoocontainer = ZooKeeperContainer(zksvc, "mycontainer")
		ApiService.initialize_zookeeper(zoocontainer)
		```

		'''
		assert self.ZkContainer is None

		if zoocontainer is None:
			zksvc = self.App.get_service("asab.ZooKeeperService")
			from ..zookeeper import ZooKeeperContainer
			zoocontainer = ZooKeeperContainer(zksvc)

		# get zookeeper-service
		self.ZkContainer = zoocontainer

		# initialize service discovery
		self.DiscoveryService = DiscoveryService(self.App, self.ZkContainer)

		self.App.PubSub.subscribe("ZooKeeperContainer.state/CONNECTED!", self._on_zkcontainer_start)
		self._do_zookeeper_adv_data()


	def _do_zookeeper_adv_data(self):
		if self.ZkContainer is None:
			return

		if not self.ZkContainer.is_connected():
			return

		adv_data = {
			'host': self.App.HostName,
			'appclass': self.App.__class__.__name__,
			'launch_time': datetime.datetime.utcfromtimestamp(self.App.LaunchTime).isoformat() + 'Z',
			'process_id': os.getpid(),
		}

		# A unique identifier of a microservice; added as an environment variable
		instance_id = os.getenv('INSTANCE_ID', None)
		if instance_id is not None:
			adv_data["instance_id"] = instance_id

		# A identified of the host machine (node); added if available at environment variables
		node_id = os.getenv('NODE_ID', None)
		if node_id is not None:
			adv_data["node_id"] = node_id

		if running_in_container():
			adv_data["containerized"] = True

		if self.Manifest is not None:
			adv_data.update(self.Manifest)

		if len(self.AttentionRequired) > 0:
			# add attention required status
			adv_data.update({"attention_required": self.AttentionRequired})

		if self.WebContainer is not None:
			adv_data['web'] = self.WebContainer.Addresses

<<<<<<< HEAD
=======

		instance_id = os.getenv('INSTANCE_ID', None)
		service_id = os.getenv('SERVICE_ID', None)

		if instance_id is not None:
			adv_data["instance_id"] = instance_id

		if service_id is not None:
			adv_data["service_id"] = service_id

>>>>>>> 5997d82d
		self.ZkContainer.advertise(
			data=adv_data,
			path="/run/{}.".format(self.App.__class__.__name__),
		)


	def _on_zkcontainer_start(self, message_type, container):
		if container == self.ZkContainer:
			self._do_zookeeper_adv_data()

	def _on_webcontainer_start(self, message_type, container):
		if container == self.WebContainer:
			self._do_zookeeper_adv_data()<|MERGE_RESOLUTION|>--- conflicted
+++ resolved
@@ -213,8 +213,6 @@
 		if self.WebContainer is not None:
 			adv_data['web'] = self.WebContainer.Addresses
 
-<<<<<<< HEAD
-=======
 
 		instance_id = os.getenv('INSTANCE_ID', None)
 		service_id = os.getenv('SERVICE_ID', None)
@@ -225,7 +223,6 @@
 		if service_id is not None:
 			adv_data["service_id"] = service_id
 
->>>>>>> 5997d82d
 		self.ZkContainer.advertise(
 			data=adv_data,
 			path="/run/{}.".format(self.App.__class__.__name__),
