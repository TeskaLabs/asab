import os
import uuid
import json
import datetime
import logging


from .. import Service, Config
from ..docker import running_in_docker
from .web_handler import APIWebHandler
from .log import WebApiLoggingHandler
from .doc import DocWebHandler

##

L = logging.getLogger(__name__)

##


class ApiService(Service):

	def __init__(self, app, service_name="asab.ApiService"):
		super().__init__(app, service_name)

		self.WebContainer = None
		self.ZkContainer = None
		self.MetricWebHandler = None

		self.AttentionRequired = {}  # dict of errors found.

		# Manifest
		path = Config.get("general", "manifest")
		if path == "":

			if os.path.isfile("/app/MANIFEST.json"):
				path = "/app/MANIFEST.json"
			elif os.path.isfile("/MANIFEST.json"):
				path = "/MANIFEST.json"
			elif os.path.isfile("MANIFEST.json"):
				path = "MANIFEST.json"

		if len(path) != 0:
			try:
				with open(path) as f:
					self.Manifest = json.load(f)
			except Exception as e:
				L.exception("Error when reading manifest for reason {}".format(e))

		else:
			self.Manifest = None

		# Change log
		path = Config.get("general", "changelog")
		if path == "":
			if os.path.isfile("/app/CHANGELOG.md"):
				path = "/app/CHANGELOG.md"
			elif os.path.isfile("/CHANGELOG.md"):
				path = "/CHANGELOG.md"
			elif os.path.isfile("CHANGELOG.md"):
				path = "CHANGELOG.md"

		if os.path.isfile(path):
			self.ChangeLog = path
		else:
			self.ChangeLog = None


		self.App.PubSub.subscribe("WebContainer.started!", self._on_webcontainer_start)
		self.App.PubSub.subscribe("ZooKeeperContainer.started!", self._on_zkcontainer_start)

		self._do_zookeeper_adv_data()


	def attention_required(self, att: dict, att_id=None):

		if att_id is None:
			# add new attention id to list
			att_id = uuid.uuid4().hex
		self.AttentionRequired[att_id] = att

		# if creation time for att_id is not present then add
		if "_c" not in att:
			att["_c"] = datetime.datetime.utcnow().isoformat() + 'Z'  # This is OK, no tzinfo needed

		# add to microservice json/dict section attention_required
		self._do_zookeeper_adv_data()
		return att_id


	def remove_attention(self, att_id):
		try:
			# find the attention id value and remove it.
			for error_key, error_value in self.AttentionRequired.items():
				if error_key == att_id:
					del self.AttentionRequired[att_id]
					break
		except KeyError:
			L.warning("Key None does not exist.")
			raise Exception("Key None does not exist.")

		self._do_zookeeper_adv_data()


	def initialize_web(self, webcontainer=None):
		'''
		Example:

		websvc = self.App.get_service("asab.WebService")
		webcontainer = asab.web.WebContainer(websvc, 'web')
		ApiService.initialize_web(webcontainer)

		Initialize into a default web container:
		ApiService.initialize_web()
		'''
		assert self.WebContainer is None

		if webcontainer is None:
			websvc = self.App.get_service("asab.WebService")
			webcontainer = websvc.WebContainer

		self.WebContainer = webcontainer

		# TODO: Logging level configurable via config file
		self.APILogHandler = WebApiLoggingHandler(self.App, level=logging.NOTSET)
		self.format = logging.Formatter("%%(asctime)s %%(levelname)s %%(name)s %%(struct_data)s%%(message)s")
		self.APILogHandler.setFormatter(self.format)
		self.Logging = logging.getLogger()
		self.Logging.addHandler(self.APILogHandler)

		self.WebHandler = APIWebHandler(self, self.WebContainer.WebApp, self.APILogHandler)

<<<<<<< HEAD
		self.DocWebHandler = DocWebHandler(self.App, self.WebContainer)

=======
		# If asab.MetricsService is available, initialize its web handler
		metrics_svc = self.App.get_service("asab.MetricsService")
		if metrics_svc is not None:
			from ..metrics.web_handler import MetricWebHandler
			self.MetricWebHandler = MetricWebHandler(metrics_svc, self.WebContainer.WebApp)
>>>>>>> f26ddf9e


	def initialize_zookeeper(self, zoocontainer=None):
		'''
		Example:

		zksvc = self.App.get_service("asab.ZooKeeperService")
		zoocontainer = zksvc.DefaultContainer
		ApiService.initialize_zookeeper(zksvc)


		Initialize into a default zookeeper container:
		ApiService.initialize_zookeeper()
		'''
		assert self.ZkContainer is None

		if zoocontainer is None:
			zksvc = self.App.get_service("asab.ZooKeeperService")
			zoocontainer = zksvc.DefaultContainer

		# get zookeeper-service
		self.ZkContainer = zoocontainer


	def _do_zookeeper_adv_data(self):
		if self.ZkContainer is None:
			return

		if not self.ZkContainer.is_connected():
			return

		adv_data = {
			'appclass': self.App.__class__.__name__,
			'launchtime': datetime.datetime.utcfromtimestamp(self.App.LaunchTime).isoformat() + 'Z',
			'hostname': self.App.HostName,
			'servername': self.App.ServerName,
			'processid': os.getpid(),
		}

		if running_in_docker():
			adv_data["containerization"] = "docker"

		if self.Manifest is not None:
			adv_data.update(self.Manifest)

		if len(self.AttentionRequired) > 0:
			# add attention required status
			adv_data.update({"attention_required": self.AttentionRequired})

		if self.WebContainer is not None:
			adv_data['web'] = self.WebContainer.Addresses

		self.ZkContainer.advertise(
			data=adv_data,
			path="/run/{}.".format(self.App.__class__.__name__),
		)


	def _on_webcontainer_start(self, message_type, container):
		if container == self.WebContainer:
			self._do_zookeeper_adv_data()

	def _on_zkcontainer_start(self, message_type, container):
		if container == self.ZkContainer:
			self._do_zookeeper_adv_data()<|MERGE_RESOLUTION|>--- conflicted
+++ resolved
@@ -130,16 +130,13 @@
 
 		self.WebHandler = APIWebHandler(self, self.WebContainer.WebApp, self.APILogHandler)
 
-<<<<<<< HEAD
 		self.DocWebHandler = DocWebHandler(self.App, self.WebContainer)
 
-=======
 		# If asab.MetricsService is available, initialize its web handler
 		metrics_svc = self.App.get_service("asab.MetricsService")
 		if metrics_svc is not None:
 			from ..metrics.web_handler import MetricWebHandler
 			self.MetricWebHandler = MetricWebHandler(metrics_svc, self.WebContainer.WebApp)
->>>>>>> f26ddf9e
 
 
 	def initialize_zookeeper(self, zoocontainer=None):
