--- conflicted
+++ resolved
@@ -21,15 +21,11 @@
 	def get_open_metric(self) -> str:
 		pass
 
-<<<<<<< HEAD
 	@abc.abstractmethod
 	def get_influxdb_format(self) -> str:
 		pass
 
-	def rest_get(self):
-=======
 	def rest_get(self) -> dict:
->>>>>>> 227e9fb8
 		return {
 			'Name': self.Name,
 			'Tags': self.Tags,
@@ -255,8 +251,7 @@
 		raise NotImplementedError("Do not use add() method with AggregationCounter. Use set() instead.")
 
 	def sub(self, name, value, init_value=None):
-<<<<<<< HEAD
-		raise NotImplementedError("Do not use sub() method with ExtremeCounter. Use set() instead.")
+		raise NotImplementedError("Do not use sub() method with AggregationCounter. Use set() instead.")
 
 
 class Histogram(Metric):
@@ -311,7 +306,4 @@
 		return metric_to_text(self.rest_get(), "histogram", values=kwargs)
 
 	def get_influxdb_format(self, values, now):
-		return metric_to_influxdb(self, values, now, "histogram")
-=======
-		raise NotImplementedError("Do not use sub() method with AggregationCounter. Use set() instead.")
->>>>>>> 227e9fb8
+		return metric_to_influxdb(self, values, now, "histogram")