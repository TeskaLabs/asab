--- conflicted
+++ resolved
@@ -35,12 +35,6 @@
 	field_set = get_field(value_name, value)
 	return tags_string + " " + field_set
 
-<<<<<<< HEAD
-=======
-	else:
-		influxdb_format = ""
-		name = metric.Name.replace(" ", "_")
->>>>>>> 778f906e
 
 def extract_dynamic_tags(value_name):
 	stripped_name = value_name.lstrip("tags:(").rstrip(")")
@@ -66,17 +60,12 @@
 	metric_type = metric_record.get("Type")
 	values_lines = []
 
-<<<<<<< HEAD
 	if metric_type == "Histogram":
 		for upperbound, bucket in values.get("Buckets").items():
 			for value_name, value in bucket.items():
 				values_lines.append(build_metric_line(name, tags.copy(), value_name, value, upperbound))
 		values_lines.append(build_metric_line(name, tags, "Sum", values.get("Sum")))
 		values_lines.append(build_metric_line(name, tags, "Count", values.get("Count")))
-=======
-def influxdb_format(now, mlist):
-	rb = ""
->>>>>>> 778f906e
 
 	else:
 		for value_name, value in values.items():
@@ -87,7 +76,6 @@
 
 
 def influxdb_format(m_tree, now):
-	# CAREFUL: This function is used also in asab.logman.metrics
 	rb = ""
 	for dimension, metric_record in m_tree.items():
 		influx_record = metric_to_influxdb(metric_record, now)
