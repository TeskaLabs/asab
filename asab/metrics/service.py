--- conflicted
+++ resolved
@@ -37,16 +37,14 @@
 		if instance_id is not None:
 			self.Tags["instance_id"] = instance_id
 
-<<<<<<< HEAD
+		service_id = os.getenv('SERVICE_ID', None)
+		if instance_id is not None:
+			self.Tags["service_id"] = service_id
+
 		# A identified of the host machine (node); added if available at environment variables
 		node_id = os.getenv('NODE_ID', None)
 		if node_id is not None:
 			self.Tags["node_id"] = node_id
-=======
-		service_id = os.getenv('SERVICE_ID', None)
-		if instance_id is not None:
-			self.Tags["service_id"] = service_id
->>>>>>> 5997d82d
 
 		self.Storage = Storage()
 
