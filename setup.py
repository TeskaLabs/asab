--- conflicted
+++ resolved
@@ -65,17 +65,10 @@
 		'Source': 'https://github.com/TeskaLabs/asab'
 	},
 	install_requires=[
-<<<<<<< HEAD
-		'aiohttp==3.8.3',
-		'kazoo==2.8.0',
-		'pyyaml==6.0',
-		'fastjsonschema==2.16.2',
-=======
 		'aiohttp>=3.8.3,<4',
 		'fastjsonschema>=2.16.2,<3',
 		'kazoo>=2.9.0,<3',
 		'PyYAML>=6.0,<7'
->>>>>>> 2e08eb33
 	],
 	extras_require={
 		'git': 'pygit2>=1.9.1',
