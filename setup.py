import pathlib
import re
import subprocess

from setuptools.command.build_py import build_py
from setuptools import find_packages
from setuptools import setup

here = pathlib.Path(__file__).parent
txt = (here / 'asab' / '__init__.py').read_text('utf-8')
if (here / '.git').exists():
	# This branch is happening during build from git version
	module_dir = (here / 'asab')

	version = subprocess.check_output(
		['git', 'describe', '--abbrev=7', '--tags', '--dirty=+dirty', '--always'], cwd=module_dir)
	version = version.decode('utf-8').strip()
	if version[:1] == 'v':
		version = version[1:]

	build = subprocess.check_output(['git', 'rev-parse', 'HEAD'], cwd=module_dir)
	build = build.decode('utf-8').strip()

else:
	# This is executed from packaged & distributed version
	txt = (here / 'asab' / '__version__.py').read_text('utf-8')
	version = re.findall(r"^__version__ = '([^']+)'\r?$", txt, re.M)[0]
	build = re.findall(r"^__build__ = '([^']+)'\r?$", txt, re.M)[0]


class custom_build_py(build_py):

	def run(self):
		super().run()

		# This replace content of `__version__.py` in build folder
		version_file_name = pathlib.Path(self.build_lib, 'asab/__version__.py')
		with open(version_file_name, 'w') as f:
			f.write("__version__ = '{}'\n".format(version))
			f.write("__build__ = '{}'\n".format(build))
			f.write("\n")


setup(
	name='asab',
	version=version,
	description='ASAB simplifies a development of async application servers',
	long_description=open('README.rst').read(),
	url='https://github.com/TeskaLabs/asab',
	author='TeskaLabs Ltd',
	author_email='info@teskalabs.com',
	license='BSD License',
	platforms='any',
	classifiers=[
		'Development Status :: 5 - Production/Stable',
		'Programming Language :: Python :: 3.7',
		'Programming Language :: Python :: 3.8',
		'Programming Language :: Python :: 3.9',
	],
	keywords='asyncio',
	packages=find_packages(exclude=['module_sample']),
	project_urls={
		'Source': 'https://github.com/TeskaLabs/asab'
	},
	install_requires=[
		'aiohttp>=3.6.2',
		'fastjsonschema>=2.14.4',
		'kazoo>=2.8.0',
		'PyYAML>=6.0'
	],
	extras_require={
<<<<<<< HEAD
		'git': 'pygit2>=1.9.1',
=======
		'storage_encryption': 'cryptography',
>>>>>>> 82079bb5
	},
	cmdclass={
		'build_py': custom_build_py,
	},
	scripts=[
		'asab-manifest.py'
	],
)<|MERGE_RESOLUTION|>--- conflicted
+++ resolved
@@ -69,11 +69,8 @@
 		'PyYAML>=6.0'
 	],
 	extras_require={
-<<<<<<< HEAD
 		'git': 'pygit2>=1.9.1',
-=======
 		'storage_encryption': 'cryptography',
->>>>>>> 82079bb5
 	},
 	cmdclass={
 		'build_py': custom_build_py,
