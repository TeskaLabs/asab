--- conflicted
+++ resolved
@@ -40,7 +40,6 @@
 
 class MockedLoop(object):
 	def time(self):
-<<<<<<< HEAD
 		return 123.45
 
 
@@ -75,7 +74,4 @@
 			except Exception:
 				L.exception("Exception during metric.flush()")
 
-		return now
-=======
-		return 123.45
->>>>>>> 89c1793b
+		return now