from .baseclass import MetricsTestCase
import asab.metrics.openmetric
import asab.metrics.influxdb


class TestDutyCycle(MetricsTestCase):

	def test_dutycycle_00(self):
		"""
		Storage wire-format
		"""
		self.MetricsService.App = self.MockedLoop
		my_dutycycle = self.MetricsService.create_duty_cycle(
			self.MockedLoop,
			"testdc",
			init_values={"v1": True}
		)

		expectation = {
			"type": "DutyCycle",
			"name": "testdc",
			'static_tags': {
				'host': 'mockedhost.com', 'appclass': 'mockappclass', 'instance_id': 'test/instance/id'
			},
			"fieldset": [{
				"tags": {
					"host": "mockedhost.com",
					"appclass": "mockappclass",
					"instance_id": "test/instance/id",
				},
				"actuals": {
					"v1": {
						"on_off": True,
						"timestamp": 123.45,
						"off_cycle": 0.0,
						"on_cycle": 0.0,
					}
				},
				"values": {},
				"measured@": 123.45
			}
			]
		}

		self.assertDictEqual(
			my_dutycycle.Storage,
			expectation,
		)


	def test_dutycycle_01(self):
		"""
		Storage wire-format
		dutycycle True
		"""
		self.MetricsService.App = self.MockedLoop
		my_dutycycle = self.MetricsService.create_duty_cycle(
			self.MockedLoop,
			"testdc",
			init_values={"v1": True}
		)

		now = 124.45
		my_dutycycle.flush(now)

		expectation = {
			"name": "testdc",
			"type": "DutyCycle",
			'static_tags': {
				'host': 'mockedhost.com', 'appclass': 'mockappclass', 'instance_id': 'test/instance/id'
			},
			"fieldset": [{
				"tags": {
					"host": "mockedhost.com",
					"appclass": "mockappclass",
					"instance_id": "test/instance/id",
				},
				"actuals": {
					"v1": {
						"on_off": True,
						"timestamp": 124.45,
						"off_cycle": 0.0,
						"on_cycle": 0.0,
					}
				},
				"values": {"v1": 1.0},
				"measured@": now
			}
			]
		}

		self.assertDictEqual(
			my_dutycycle.Storage,
			expectation,
		)

	def test_dutycycle_02(self):
		"""
		Storage wire-format
		dutycycle False
		"""
		self.MetricsService.App = self.MockedLoop
		my_dutycycle = self.MetricsService.create_duty_cycle(
			self.MockedLoop,
			"testdc",
			init_values={"v1": True}
		)

		my_dutycycle.set("v1", False)
		now = 124.45
		my_dutycycle.flush(now)

		expectation = {
			"name": "testdc",
			"type": "DutyCycle",
			'static_tags': {
				'host': 'mockedhost.com', 'appclass': 'mockappclass', 'instance_id': 'test/instance/id'
			},
			"fieldset": [{
				"tags": {
					"host": "mockedhost.com",
					"appclass": "mockappclass",
					"instance_id": "test/instance/id",
				},
				"actuals": {
					"v1": {
						"on_off": False,
						"timestamp": 124.45,
						"off_cycle": 0.0,
						"on_cycle": 0.0,
					}
				},
				"values": {"v1": 0.0},
				"measured@": 124.45
			}
			]
		}

		self.assertDictEqual(
			my_dutycycle.Storage,
			expectation,
		)

	def test_dutycycle_03(self):
		"""
		InfluxDB
		"""
		my_dutycycle = self.MetricsService.create_duty_cycle(
			self.MockedLoop,
			"testdc",
			init_values={"v1": True}
		)

		now = 124.45
		my_dutycycle.flush(now)

		# Test Influx format with init values
		influx_format = asab.metrics.influxdb.influxdb_format(self.MetricsService.Storage.Metrics, 123.45)
		self.assertEqual(
			influx_format,
			''.join([
<<<<<<< HEAD
				'testdc,host=mockedhost.com v1=1.0 124450000000\n',
=======
				'testdc,host=mockedhost.com,appclass=mockappclass,instance_id=test/instance/id v1=1.0 123450000000\n',
>>>>>>> 89c1793b
			])
		)


	def test_dutycycle_04(self):
		"""
		OpenMetric
		"""
		my_dutycycle = self.MetricsService.create_duty_cycle(
			self.MockedLoop,
			"testdc",
			init_values={"v1": True}
		)

		now = 124.45
		my_dutycycle.flush(now)

		# Test OpenMetric output with init values
		om_format = asab.metrics.openmetric.metric_to_openmetric(my_dutycycle.Storage)
		self.assertEqual(
			om_format,
			''.join([
				'# TYPE testdc gauge\n',
				'testdc{host="mockedhost.com",appclass="mockappclass",instance_id="test/instance/id",name="v1"} 1.0',
			])
		)<|MERGE_RESOLUTION|>--- conflicted
+++ resolved
@@ -159,11 +159,7 @@
 		self.assertEqual(
 			influx_format,
 			''.join([
-<<<<<<< HEAD
-				'testdc,host=mockedhost.com v1=1.0 124450000000\n',
-=======
 				'testdc,host=mockedhost.com,appclass=mockappclass,instance_id=test/instance/id v1=1.0 123450000000\n',
->>>>>>> 89c1793b
 			])
 		)
 
