--- conflicted
+++ resolved
@@ -49,11 +49,7 @@
 		self.assertEqual(
 			influxdb_format,
 			''.join([
-<<<<<<< HEAD
-				"mycounter,host=mockedhost.com,foo=bar value1=1i,value2=0i 153450000000\n",
-=======
-				"mycounter,host=mockedhost.com,appclass=mockappclass,instance_id=test/instance/id,foo=bar value1=1i,value2=0i 123450000000\n",
->>>>>>> 89c1793b
+				"mycounter,host=mockedhost.com,appclass=mockappclass,instance_id=test/instance/id,foo=bar value1=1i,value2=0i 153450000000\n",
 			])
 		)
 
@@ -223,11 +219,7 @@
 		self.assertEqual(
 			influxdb_format,
 			''.join([
-<<<<<<< HEAD
-				"mycounter,host=mockedhost.com value1=1i 153450000000\n",
-=======
-				"mycounter,host=mockedhost.com,appclass=mockappclass,instance_id=test/instance/id value1=1i 123450000000\n",
->>>>>>> 89c1793b
+				"mycounter,host=mockedhost.com,appclass=mockappclass,instance_id=test/instance/id value1=1i 153450000000\n",
 			])
 		)
 
@@ -371,11 +363,7 @@
 		self.assertEqual(
 			influxdb_format,
 			''.join([
-<<<<<<< HEAD
-				"mycounter,host=mockedhost.com value1=2.2 153450000000\n",
-=======
-				"mycounter,host=mockedhost.com,appclass=mockappclass,instance_id=test/instance/id value1=2.2 123450000000\n",
->>>>>>> 89c1793b
+				"mycounter,host=mockedhost.com,appclass=mockappclass,instance_id=test/instance/id value1=2.2 153450000000\n",
 			])
 		)
 
@@ -399,11 +387,7 @@
 		self.assertEqual(
 			influxdb_format,
 			''.join([
-<<<<<<< HEAD
-				"mycounter,host=mockedhost.com value2=t 153450000000\n",
-=======
-				"mycounter,host=mockedhost.com,appclass=mockappclass,instance_id=test/instance/id value2=t 123450000000\n",
->>>>>>> 89c1793b
+				"mycounter,host=mockedhost.com,appclass=mockappclass,instance_id=test/instance/id value2=t 153450000000\n",
 			])
 		)
 
@@ -426,10 +410,6 @@
 		self.assertEqual(
 			influxdb_format,
 			''.join([
-<<<<<<< HEAD
-				'mycounter,host=mockedhost.com value3="nice_weather" 153450000000\n',
-=======
-				'mycounter,host=mockedhost.com,appclass=mockappclass,instance_id=test/instance/id value3="nice_weather" 123450000000\n',
->>>>>>> 89c1793b
+				'mycounter,host=mockedhost.com,appclass=mockappclass,instance_id=test/instance/id value3="nice_weather" 153450000000\n',
 			])
 		)