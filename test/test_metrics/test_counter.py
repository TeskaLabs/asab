import asab
import asab.metrics
import asab.metrics.influxdb
import asab.metrics.openmetric

from .baseclass import MetricsTestCase


class TestCounter(MetricsTestCase):


	def test_counter_01(self):
		"""
		Resetable counter with init values and tags
		Influx
		"""

		my_counter = self.MetricsService.create_counter(
			"mycounter",
			tags={'foo': 'bar'},
			init_values={'value1': 0, 'value2': 0}
		)

		# Test InfluxDB output with init values
		influxdb_format = asab.metrics.influxdb.influxdb_format(self.MetricsService.Storage.Metrics, 123.45)
		self.assertEqual(
			influxdb_format,
			''.join([
				"mycounter,host=mockedhost.com,foo=bar value1=0i,value2=0i 123450000000\n",
			])
		)

		# Test OpenMetric output with init values
		om_format = asab.metrics.openmetric.metric_to_openmetric(my_counter.Storage)
		self.assertEqual(
			om_format,
			''.join([
				'# TYPE mycounter gauge\n',
				'mycounter{host="mockedhost.com",foo="bar",name="value1"} 0\n',
				'mycounter{host="mockedhost.com",foo="bar",name="value2"} 0',
			])
		)

		my_counter.add('value1', 1)
		self.MetricsService._flush_metrics()

		# Test InfluxDB output after flush
		influxdb_format = asab.metrics.influxdb.influxdb_format(self.MetricsService.Storage.Metrics, 123.45)
		self.assertEqual(
			influxdb_format,
			''.join([
				"mycounter,host=mockedhost.com,foo=bar value1=1i,value2=0i 123450000000\n",
			])
		)

		# Test OpenMetric output with init values
		om_format = asab.metrics.openmetric.metric_to_openmetric(my_counter.Storage)
		self.assertEqual(
			om_format,
			''.join([
				'# TYPE mycounter gauge\n',
				'mycounter{host="mockedhost.com",foo="bar",name="value1"} 1\n',
				'mycounter{host="mockedhost.com",foo="bar",name="value2"} 0',
			])
		)


	def test_counter_02(self):
		"""
		Resetable counter with init values and tags
		Openmetric
		"""

		my_counter = self.MetricsService.create_counter(
			"mycounter",
			tags={'foo': 'bar'},
			init_values={'value1': 0, 'value2': 0}
		)

		# Test OpenMetric output with init values
		om_format = asab.metrics.openmetric.metric_to_openmetric(my_counter.Storage)
		self.assertEqual(
			om_format,
			''.join([
				'# TYPE mycounter gauge\n',
				'mycounter{host="mockedhost.com",foo="bar",name="value1"} 0\n',
				'mycounter{host="mockedhost.com",foo="bar",name="value2"} 0',
			])
		)

		my_counter.add('value1', 1)


		# Test OpenMetric output before flush
		om_format = asab.metrics.openmetric.metric_to_openmetric(my_counter.Storage)
		self.assertEqual(
			om_format,
			''.join([
				'# TYPE mycounter gauge\n',
				'mycounter{host="mockedhost.com",foo="bar",name="value1"} 0\n',
				'mycounter{host="mockedhost.com",foo="bar",name="value2"} 0',
			])
		)

		self.MetricsService._flush_metrics()


		# Test OpenMetric output after flush
		om_format = asab.metrics.openmetric.metric_to_openmetric(my_counter.Storage)
		self.assertEqual(
			om_format,
			''.join([
				'# TYPE mycounter gauge\n',
				'mycounter{host="mockedhost.com",foo="bar",name="value1"} 1\n',
				'mycounter{host="mockedhost.com",foo="bar",name="value2"} 0',
			])
		)


	def test_counter_03(self):
		"""
		Resetable counter with init values and tags, help and unit
		"""
		my_counter = self.MetricsService.create_counter(
			"mycounter",
			tags={'foo': 'bar'},
			init_values={'value1': 0, 'value2': 0},
			help="Help!",
			unit="ages",
		)

		# Test InfluxDB output with init values
		influxdb_format = asab.metrics.influxdb.influxdb_format(self.MetricsService.Storage.Metrics, 123.45)
		self.assertEqual(
			influxdb_format,
			''.join([
				"mycounter,host=mockedhost.com,foo=bar value1=0i,value2=0i 123450000000\n",
			])
		)

		# Test OpenMetric output with init values
		om_format = asab.metrics.openmetric.metric_to_openmetric(my_counter.Storage)
		self.assertEqual(
			om_format,
			''.join([
				'# TYPE mycounter_ages gauge\n',
				'# UNIT mycounter_ages ages\n',
				'# HELP mycounter_ages Help!\n',
				'mycounter_ages{host="mockedhost.com",foo="bar",name="value1"} 0\n',
				'mycounter_ages{host="mockedhost.com",foo="bar",name="value2"} 0',
			])
		)

		my_counter.add('value1', 1)
		self.MetricsService._flush_metrics()

		# Test OpenMetric output after flush
		om_format = asab.metrics.openmetric.metric_to_openmetric(my_counter.Storage)
		self.assertEqual(
			om_format,
			''.join([
				'# TYPE mycounter_ages gauge\n',
				'# UNIT mycounter_ages ages\n',
				'# HELP mycounter_ages Help!\n',
				'mycounter_ages{host="mockedhost.com",foo="bar",name="value1"} 1\n',
				'mycounter_ages{host="mockedhost.com",foo="bar",name="value2"} 0',
			])
		)


	def test_counter_04(self):
		'''
		Resetable counter without init values and tags
		'''

		my_counter = self.MetricsService.create_counter(
			"mycounter",
			help="Help!",
			unit="ages",
		)

		# Openmetric, before flush
		om_format = asab.metrics.openmetric.metric_to_openmetric(my_counter.Storage)
		self.assertEqual(
			om_format,
			''.join([
				'# TYPE mycounter_ages gauge\n',
				'# UNIT mycounter_ages ages\n',
				'# HELP mycounter_ages Help!',
			])
		)

		# InfluxDB, before addition
		influxdb_format = asab.metrics.influxdb.influxdb_format(self.MetricsService.Storage.Metrics, 123.45)
		self.assertEqual(
			influxdb_format,
			''
		)

		my_counter.add('value1', 1)
		self.MetricsService._flush_metrics()
		my_counter.sub('value1', 1)
		my_counter.sub('value2', 1)

		# Openmetric, after flush
		om_format = asab.metrics.openmetric.metric_to_openmetric(my_counter.Storage)
		self.assertEqual(
			om_format,
			''.join([
				'# TYPE mycounter_ages gauge\n',
				'# UNIT mycounter_ages ages\n',
				'# HELP mycounter_ages Help!\n',
				'mycounter_ages{host="mockedhost.com",name="value1"} 1',
			])
		)

		# InfluxDB after addition and flush
		influxdb_format = asab.metrics.influxdb.influxdb_format(self.MetricsService.Storage.Metrics, 123.45)
		self.assertEqual(
			influxdb_format,
			''.join([
				"mycounter,host=mockedhost.com value1=1i 123450000000\n",
			])
		)



	def test_counter_05(self):
		'''
		Non-resetable Counter without init values and tags
		'''

		my_counter = self.MetricsService.create_counter(
			"mycounter",
			help="Help!",
			unit="ages",
			reset=False,
		)



		my_counter.add('value1', 2)
		self.MetricsService._flush_metrics()
		my_counter.sub('value1', 1)
		my_counter.add('value2', 2)

		# Openmetric, after flush
		om_format = asab.metrics.openmetric.metric_to_openmetric(my_counter.Storage)
		self.assertEqual(
			om_format,
			''.join([
				'# TYPE mycounter_ages counter\n',
				'# UNIT mycounter_ages ages\n',
				'# HELP mycounter_ages Help!\n',
				'mycounter_ages_total{host="mockedhost.com",name="value1"} 1\n',
				'mycounter_ages_total{host="mockedhost.com",name="value2"} 2',
			])
		)

		# InfluxDB after addition and flush
		# resetable or non-resetable - metrics are being sent to Influx only immediately after flush when fieldset.values == filedset.actuals
		influxdb_format = asab.metrics.influxdb.influxdb_format(self.MetricsService.Storage.Metrics, 123.45)
		self.assertEqual(
			influxdb_format,
			''.join([
				"mycounter,host=mockedhost.com value1=2i 123450000000\n",
			])
		)


	def test_counter_06(self):
		'''
		Non-resetable Counter with init values and tags
		'''

		my_counter = self.MetricsService.create_counter(
			"mycounter",
			tags={'foo': 'bar'},
			init_values={'value1': 0, 'value2': 0},
			help="Help!",
			unit="ages",
			reset=False,
		)

		# Openmetric, after init
		om_format = asab.metrics.openmetric.metric_to_openmetric(my_counter.Storage)
		self.assertEqual(
			om_format,
			''.join([
				'# TYPE mycounter_ages counter\n',
				'# UNIT mycounter_ages ages\n',
				'# HELP mycounter_ages Help!\n',
				'mycounter_ages_total{host="mockedhost.com",foo="bar",name="value1"} 0\n',
				'mycounter_ages_total{host="mockedhost.com",foo="bar",name="value2"} 0',
			])
		)

		# InfluxDB after init
		# resetable or non-resetable - metrics are being sent to Influx only immediately after flush when fieldset.values == filedset.actuals
		influxdb_format = asab.metrics.influxdb.influxdb_format(self.MetricsService.Storage.Metrics, 123.45)
		self.assertEqual(
			influxdb_format,
			''.join([
				"mycounter,host=mockedhost.com,foo=bar value1=0i,value2=0i 123450000000\n",
			])
		)

		my_counter.add('value1', 2)
		self.MetricsService._flush_metrics()
		my_counter.sub('value1', 1)
		my_counter.sub('value2', 2)

		# Openmetric, after flush
		om_format = asab.metrics.openmetric.metric_to_openmetric(my_counter.Storage)
		self.assertEqual(
			om_format,
			''.join([
				'# TYPE mycounter_ages counter\n',
				'# UNIT mycounter_ages ages\n',
				'# HELP mycounter_ages Help!\n',
				'mycounter_ages_total{host="mockedhost.com",foo="bar",name="value1"} 1\n',
				'mycounter_ages_total{host="mockedhost.com",foo="bar",name="value2"} -2',
			])
		)

		# InfluxDB after addition and flush
		# resetable or non-resetable - metrics are being sent to Influx only immediately after flush when fieldset.values == filedset.actuals
		influxdb_format = asab.metrics.influxdb.influxdb_format(self.MetricsService.Storage.Metrics, 123.45)
		self.assertEqual(
			influxdb_format,
			''.join([
				"mycounter,host=mockedhost.com,foo=bar value1=2i,value2=0i 123450000000\n",
			])
		)


	def test_counter_07(self):
		'''
<<<<<<< HEAD
=======
		Resetable counter without init values and tags
		Dynamic tags used.
		'''

		my_counter = self.MetricsService.create_counter(
			"mycounter",
			help="Help!",
			unit="ages",
			dynamic_tags=True
		)

		my_counter.add('value1', 2, {"foo": "bar"})
		my_counter.sub('value1', 1, {"foo": "bar", "status": "200"})
		my_counter.sub('value2', 2, {"foo": "bar"})
		self.MetricsService._flush_metrics()

		# Openmetric, after flush
		om_format = asab.metrics.openmetric.metric_to_openmetric(my_counter.Storage)
		self.assertEqual(
			om_format,
			''.join([
				'# TYPE mycounter_ages gauge\n',
				'# UNIT mycounter_ages ages\n',
				'# HELP mycounter_ages Help!\n',
				'mycounter_ages{foo="bar",host="mockedhost.com",name="value1"} 2\n',
				'mycounter_ages{foo="bar",host="mockedhost.com",name="value2"} -2\n',
				'mycounter_ages{foo="bar",status="200",host="mockedhost.com",name="value1"} -1',

			])
		)

		# InfluxDB after addition and flush
		influxdb_format = asab.metrics.influxdb.influxdb_format(self.MetricsService.Storage.Metrics, 123.45)
		self.assertEqual(
			influxdb_format,
			''.join([
				"mycounter,foo=bar,host=mockedhost.com value1=2i,value2=-2i 123450000000\n",
				"mycounter,foo=bar,status=200,host=mockedhost.com value1=-1i 123450000000\n",
			])
		)


	def test_counter_08(self):
		'''
		Non-resetable counter without init values and tags
		Dynamic tags used.
		'''

		my_counter = self.MetricsService.create_counter(
			"mycounter",
			help="Help!",
			unit="ages",
			reset=False,
			dynamic_tags=True
		)

		my_counter.add('value1', 2, {"foo": "bar"})
		self.MetricsService._flush_metrics()
		my_counter.sub('value1', 1, {"foo": "bar", "status": 200})
		my_counter.sub('value2', 2, {"foo": "bar"})
		my_counter.add('value1', 2, {"foo": "bar"})

		# Openmetric, after flush
		om_format = asab.metrics.openmetric.metric_to_openmetric(my_counter.Storage)
		self.assertEqual(
			om_format,
			''.join([
				'# TYPE mycounter_ages counter\n',
				'# UNIT mycounter_ages ages\n',
				'# HELP mycounter_ages Help!\n',
				'mycounter_ages_total{foo="bar",host="mockedhost.com",name="value1"} 4\n',
				'mycounter_ages_total{foo="bar",host="mockedhost.com",name="value2"} -2\n',
				'mycounter_ages_total{foo="bar",status="200",host="mockedhost.com",name="value1"} -1',

			])
		)


	def test_counter_09(self):
		'''
>>>>>>> 238e1708
		Testing datatypes - float, bool, string
		'''

		my_counter = self.MetricsService.create_counter(
			"mycounter",
			help="Help!",
			unit="ages",
			dynamic_tags=True
		)

		my_counter.add('value1', 2.2)
		self.MetricsService._flush_metrics()

		# Openmetric FLOAT
		om_format = asab.metrics.openmetric.metric_to_openmetric(my_counter.Storage)
		self.assertEqual(
			om_format,
			''.join([
				'# TYPE mycounter_ages gauge\n',
				'# UNIT mycounter_ages ages\n',
				'# HELP mycounter_ages Help!\n',
				'mycounter_ages{host="mockedhost.com",name="value1"} 2.2',
			])
		)

		# InfluxDB FLOAT
		influxdb_format = asab.metrics.influxdb.influxdb_format(self.MetricsService.Storage.Metrics, 123.45)
		self.assertEqual(
			influxdb_format,
			''.join([
				"mycounter,host=mockedhost.com value1=2.2 123450000000\n",
			])
		)

		my_counter.add('value2', True)
		self.MetricsService._flush_metrics()

		# Openmetric BOOL is not supported by Prometheus - should be omitted
		# value expires after next flush
		om_format = asab.metrics.openmetric.metric_to_openmetric(my_counter.Storage)
		self.assertEqual(
			om_format,
			''.join([
				'# TYPE mycounter_ages gauge\n',
				'# UNIT mycounter_ages ages\n',
				'# HELP mycounter_ages Help!',
			])
		)

		# InfluxDB BOOL
		influxdb_format = asab.metrics.influxdb.influxdb_format(self.MetricsService.Storage.Metrics, 123.45)
		self.assertEqual(
			influxdb_format,
			''.join([
				"mycounter,host=mockedhost.com value2=t 123450000000\n",
			])
		)

		my_counter.add('value3', "nice_weather")
		self.MetricsService._flush_metrics()

		om_format = asab.metrics.openmetric.metric_to_openmetric(my_counter.Storage)
		self.assertEqual(
			om_format,
			''.join([
				'# TYPE mycounter_ages gauge\n',
				'# UNIT mycounter_ages ages\n',
				'# HELP mycounter_ages Help!',
			])
		)


		# InfluxDB BOOL
		influxdb_format = asab.metrics.influxdb.influxdb_format(self.MetricsService.Storage.Metrics, 123.45)
		self.assertEqual(
			influxdb_format,
			''.join([
				'mycounter,host=mockedhost.com value3="nice_weather" 123450000000\n',
			])
		)<|MERGE_RESOLUTION|>--- conflicted
+++ resolved
@@ -336,10 +336,7 @@
 
 	def test_counter_07(self):
 		'''
-<<<<<<< HEAD
-=======
-		Resetable counter without init values and tags
-		Dynamic tags used.
+		Testing datatypes - float, bool, string
 		'''
 
 		my_counter = self.MetricsService.create_counter(
@@ -349,86 +346,6 @@
 			dynamic_tags=True
 		)
 
-		my_counter.add('value1', 2, {"foo": "bar"})
-		my_counter.sub('value1', 1, {"foo": "bar", "status": "200"})
-		my_counter.sub('value2', 2, {"foo": "bar"})
-		self.MetricsService._flush_metrics()
-
-		# Openmetric, after flush
-		om_format = asab.metrics.openmetric.metric_to_openmetric(my_counter.Storage)
-		self.assertEqual(
-			om_format,
-			''.join([
-				'# TYPE mycounter_ages gauge\n',
-				'# UNIT mycounter_ages ages\n',
-				'# HELP mycounter_ages Help!\n',
-				'mycounter_ages{foo="bar",host="mockedhost.com",name="value1"} 2\n',
-				'mycounter_ages{foo="bar",host="mockedhost.com",name="value2"} -2\n',
-				'mycounter_ages{foo="bar",status="200",host="mockedhost.com",name="value1"} -1',
-
-			])
-		)
-
-		# InfluxDB after addition and flush
-		influxdb_format = asab.metrics.influxdb.influxdb_format(self.MetricsService.Storage.Metrics, 123.45)
-		self.assertEqual(
-			influxdb_format,
-			''.join([
-				"mycounter,foo=bar,host=mockedhost.com value1=2i,value2=-2i 123450000000\n",
-				"mycounter,foo=bar,status=200,host=mockedhost.com value1=-1i 123450000000\n",
-			])
-		)
-
-
-	def test_counter_08(self):
-		'''
-		Non-resetable counter without init values and tags
-		Dynamic tags used.
-		'''
-
-		my_counter = self.MetricsService.create_counter(
-			"mycounter",
-			help="Help!",
-			unit="ages",
-			reset=False,
-			dynamic_tags=True
-		)
-
-		my_counter.add('value1', 2, {"foo": "bar"})
-		self.MetricsService._flush_metrics()
-		my_counter.sub('value1', 1, {"foo": "bar", "status": 200})
-		my_counter.sub('value2', 2, {"foo": "bar"})
-		my_counter.add('value1', 2, {"foo": "bar"})
-
-		# Openmetric, after flush
-		om_format = asab.metrics.openmetric.metric_to_openmetric(my_counter.Storage)
-		self.assertEqual(
-			om_format,
-			''.join([
-				'# TYPE mycounter_ages counter\n',
-				'# UNIT mycounter_ages ages\n',
-				'# HELP mycounter_ages Help!\n',
-				'mycounter_ages_total{foo="bar",host="mockedhost.com",name="value1"} 4\n',
-				'mycounter_ages_total{foo="bar",host="mockedhost.com",name="value2"} -2\n',
-				'mycounter_ages_total{foo="bar",status="200",host="mockedhost.com",name="value1"} -1',
-
-			])
-		)
-
-
-	def test_counter_09(self):
-		'''
->>>>>>> 238e1708
-		Testing datatypes - float, bool, string
-		'''
-
-		my_counter = self.MetricsService.create_counter(
-			"mycounter",
-			help="Help!",
-			unit="ages",
-			dynamic_tags=True
-		)
-
 		my_counter.add('value1', 2.2)
 		self.MetricsService._flush_metrics()
 
