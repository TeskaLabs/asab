import pprint

import asab
import asab.storage


asab.Config.add_defaults(
	{
		'asab:storage': {
			'type': 'elasticsearch',
			'elasticsearch_url': 'https://localhost:9200/',  # enter one URL or list of URL's
			'elasticsearch_username': '<username>',
			'elasticsearch_password': '<password>',
			# 'elasticsearch_api_key': '<your api key>',
			# 'cafile': '<CA Certificate>',
		}
	}
)


class MyApplication(asab.Application):

	async def initialize(self):

		# Loading the web service module
		self.add_module(asab.storage.Module)


	async def main(self):
		storage = self.get_service("asab.StorageService")
		print("=" * 72)

		# Check the connection
		connected = await storage.is_connected()
		if connected:
			print("Connected to ElasticSearch")
		else:
<<<<<<< HEAD
			print("Failed to connect to ElasticSearch")
=======
			print("Connection to ElasticSearch failed")
>>>>>>> 19b4bb0d

		# Obtain upsertor object which is associated with given "test-collection"
		# To create new object we keep default `version` to zero
		print("-" * 72)
		print("Creating default id and version")
		u = storage.upsertor("test-collection")
		u.set("bar", {"data": "test"})
		object_id = await u.execute()

		obj = await storage.get("test-collection", object_id)
		print("-" * 72)
		print("Result of get by id '{}'".format(object_id))
		pprint.pprint(obj)

		# Obtain upsertor object for update - specify existing `version` number
		obj = await storage.get("test-collection", object_id)
		u = storage.upsertor("test-collection", obj_id=object_id, version=obj['_v'])
		print("-" * 72)
		print("Updating an object with ID '{}' and version {}".format(object_id, obj['_v']))
		u.set("foo", "buzz")
		object_id = await u.execute()

		obj = await storage.get("test-collection", object_id)
		print("-" * 72)
		print("Result of get by id '{}'".format(object_id))
		pprint.pprint(obj)

		# Reindex the collection
		print("-" * 72)
		print("Reindexing the collection")
		await storage.reindex("test-collection", "test-collection-reindex")

		obj = await storage.get("test-collection-reindex", object_id)
		print("-" * 72)
		print("Result of get by id '{}'".format(object_id))
		pprint.pprint(obj)

		# Remove the reindexed collection
		print("-" * 72)
		print("Deleting the entire reindexed collection")
		await storage.delete("test-collection-reindex")  # returns {'acknowledged': True}

		# Delete the item
		print("-" * 72)
		print("Deleting the object with ID {}".format(object_id))
		await storage.delete("test-collection", object_id)


		# Insert the document with provided ObjId
		print("-" * 72)
		print("Insert the document with ID 'test'")
		u = storage.upsertor("test-collection", "test")
		u.set("foo", "bar")
		object_id = await u.execute()

		obj = await storage.get("test-collection", object_id)
		print("-" * 72)
		print("Result of get by id '{}'".format(object_id))
		pprint.pprint(obj)

		print("-" * 72)
		print("Delete the document with provided ObjId")
		deleted_document = await storage.delete("test-collection", object_id)

		print("-" * 72)
		print("Deleted document:")
		pprint.pprint(deleted_document)

		print("=" * 72)

		self.stop()


if __name__ == '__main__':
	app = MyApplication()
	app.run()<|MERGE_RESOLUTION|>--- conflicted
+++ resolved
@@ -35,11 +35,7 @@
 		if connected:
 			print("Connected to ElasticSearch")
 		else:
-<<<<<<< HEAD
-			print("Failed to connect to ElasticSearch")
-=======
 			print("Connection to ElasticSearch failed")
->>>>>>> 19b4bb0d
 
 		# Obtain upsertor object which is associated with given "test-collection"
 		# To create new object we keep default `version` to zero
