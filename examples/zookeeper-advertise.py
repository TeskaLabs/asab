--- conflicted
+++ resolved
@@ -3,7 +3,6 @@
 import asab.zookeeper
 
 
-<<<<<<< HEAD
 # Advertisement through ApiService requires two configuration sections - `web` and `zookeeper`
 asab.Config.add_defaults(
 	{
@@ -18,10 +17,7 @@
 )
 
 
-class MockApplication(asab.Application):
-=======
 class MyApplication(asab.Application):
->>>>>>> eef56147
 
 	def __init__(self):
 		super().__init__(modules=[asab.web.Module, asab.zookeeper.Module])
